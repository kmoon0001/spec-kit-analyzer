# Core Frameworks
langchain
langchain-community
langchain-core
transformers
torch
accelerate
bitsandbytes

# Data Handling & NLP
scikit-learn
pandas
spacy
Faker
PyYAML
presidio-analyzer
presidio-anonymizer
faiss-cpu

# Asynchronous Processing
celery
redis

# API & Server
fastapi
uvicorn
gunicorn

# Utilities
python-dotenv
pytest
pytest-qt
<<<<<<< HEAD
plotly
fairlearn
=======
fairlearn

llama-cpp-python
sentence-transformers
faiss-cpu
huggingface-hub
pdfplumber
requests
rdflib
pandas
matplotlib
PyQt6
PyQt6-sip
pyqt6-tools
torch
transformers
        main
        main
>>>>>>> 7982ec7b
<|MERGE_RESOLUTION|>--- conflicted
+++ resolved
@@ -30,12 +30,8 @@
 python-dotenv
 pytest
 pytest-qt
-<<<<<<< HEAD
 plotly
 fairlearn
-=======
-fairlearn
-
 llama-cpp-python
 sentence-transformers
 faiss-cpu
@@ -49,7 +45,4 @@
 PyQt6-sip
 pyqt6-tools
 torch
-transformers
-        main
-        main
->>>>>>> 7982ec7b
+transformers