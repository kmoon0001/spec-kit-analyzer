--- conflicted
+++ resolved
@@ -19,6 +19,7 @@
 openpyxl
 pyyaml
 markdown
+pytesseract
 
 # AI & Machine Learning
 torch
@@ -34,13 +35,9 @@
 
 # Database
 SQLAlchemy
-<<<<<<< HEAD
-
-=======
 rdflib
 aiosqlite
- 
->>>>>>> 604b2756
+
 # Security & Auth
 passlib[bcrypt]
 python-multipart
@@ -58,10 +55,5 @@
 # Testing
 pytest
 pytest-mock
-<<<<<<< HEAD
-httpx
-pytesseract
-=======
 pytest-qt
-pytest-asyncio
->>>>>>> 604b2756
+pytest-asyncio