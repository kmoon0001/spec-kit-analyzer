--- conflicted
+++ resolved
@@ -7,9 +7,9 @@
 faiss-cpu==1.12.0
 llama-cpp-python==0.3.16
 rdflib
-<<<<<<< HEAD
+feat/semantic-search
 requests
-=======
+
 # Added for XAI, plotting, and new data format features
 shap
 slicer
@@ -18,4 +18,4 @@
 Pillow
 matplotlib
 openpyxl
->>>>>>> a311b5fd
+main