<<<<<<< HEAD
# Core Analysis & Data Handling
pandas
pdfplumber
pytesseract
python-docx
rdflib
requests
scikit-learn
spacy
PyYAML
presidio-analyzer
presidio-anonymizer
openpyxl

# Core Frameworks & LLM
langchain
langchain-community
langchain-core
llama-cpp-python
sentence-transformers
faiss-cpu
transformers
torch
accelerate
bitsandbytes
huggingface-hub

# UI & Plotting
PyQt6
PyQt6-sip
PyQt6-WebEngine
pyqt6-tools
matplotlib
plotly

# XAI & New Features
shap
slicer
fhir.resources
fairlearn

# Asynchronous Processing
celery
redis

# API & Server
fastapi
uvicorn
gunicorn

# Testing & Utilities
pytest
pytest-qt
jsonschema
pytest-mock
pyspellchecker
python-dotenv
Faker
Pillow
=======
langchain
pypdf
python-docx
openpyxl
faiss-cpu
sentence-transformers
llama-index
llama-index-embeddings-huggingface
pytest
PyYAML
>>>>>>> a327fef0
<|MERGE_RESOLUTION|>--- conflicted
+++ resolved
@@ -1,4 +1,3 @@
-<<<<<<< HEAD
 # Core Analysis & Data Handling
 pandas
 pdfplumber
@@ -50,15 +49,6 @@
 gunicorn
 
 # Testing & Utilities
-pytest
-pytest-qt
-jsonschema
-pytest-mock
-pyspellchecker
-python-dotenv
-Faker
-Pillow
-=======
 langchain
 pypdf
 python-docx
@@ -68,5 +58,11 @@
 llama-index
 llama-index-embeddings-huggingface
 pytest
-PyYAML
->>>>>>> a327fef0
+pytest-qt
+jsonschema
+pytest-mock
+pyspellchecker
+python-dotenv
+Faker
+Pillow
+PyYAML