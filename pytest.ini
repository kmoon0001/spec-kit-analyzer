--- conflicted
+++ resolved
@@ -2,13 +2,7 @@
 qt_api=pyqt6
 markers =
     slow: marks tests as slow (deselect with '-m "not slow"')
-<<<<<<< HEAD
-
-pythonpath = src
-norecursedirs = _gui _stability
-=======
     stability: marks tests as stability tests
 env =
     PYTEST_RUNNING=1
-pythonpath = src
->>>>>>> 0efad76d
+pythonpath = src