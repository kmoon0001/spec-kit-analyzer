--- conflicted
+++ resolved
@@ -6,40 +6,6 @@
 from sqlalchemy import create_engine
 from sqlalchemy.orm import sessionmaker
 
-<<<<<<< HEAD
-from sqlalchemy import create_engine
-from sqlalchemy.orm import sessionmaker
-from sqlalchemy.pool import StaticPool
-
-# Import the main app and override dependencies
-from src.api.main import app
-from src.core.analysis_service import AnalysisService
-from src.auth import get_current_active_user
-from src.api.dependencies import get_analysis_service
-from src.database import Base, get_db
-
-# --- Test Database Setup ---
-SQLALCHEMY_DATABASE_URL = "sqlite:///:memory:"
-engine = create_engine(
-    SQLALCHEMY_DATABASE_URL,
-    connect_args={"check_same_thread": False},
-    poolclass=StaticPool,
-)
-TestingSessionLocal = sessionmaker(autocommit=False, autoflush=False, bind=engine)
-
-@pytest.fixture(scope="function")
-def db_session():
-    """Create a new database session for a test."""
-    Base.metadata.create_all(bind=engine)
-    db = TestingSessionLocal()
-    try:
-        yield db
-    finally:
-        db.close()
-        Base.metadata.drop_all(bind=engine)
-
-# --- Mocking Dependencies ---
-=======
 from src.api.main import app
 from src.core.analysis_service import AnalysisService
 from src.auth import get_current_active_user
@@ -75,32 +41,11 @@
 @pytest.fixture
 def mock_analysis_service():
     return MagicMock(spec=AnalysisService)
->>>>>>> 0efad76d
 
 @pytest.fixture
 def mock_user():
     return MagicMock()
 
-<<<<<<< HEAD
-# --- Test Client ---
-
-@pytest.fixture
-def client(mock_user: MagicMock, db_session):
-    """
-    Provides a test client for the FastAPI app, with dependencies overridden.
-    This fixture patches the AnalysisService and the database session.
-    """
-    with patch("src.api.main.AnalysisService", autospec=True) as mock_analysis_service_class:
-        mock_instance = mock_analysis_service_class.return_value
-        app.dependency_overrides[get_analysis_service] = lambda: mock_instance
-        app.dependency_overrides[get_current_active_user] = lambda: mock_user
-        app.dependency_overrides[get_db] = lambda: db_session
-
-        with TestClient(app) as c:
-            yield c
-
-        app.dependency_overrides.clear()
-=======
 @pytest.fixture(autouse=True)
 def override_dependencies(mock_analysis_service, mock_user, setup_database):
     """Overrides dependencies for all tests in this module."""
@@ -117,7 +62,6 @@
     """Provides a test client for the FastAPI app."""
     with patch('src.api.routers.analysis.BackgroundTasks'), TestClient(app) as c:
         yield c
->>>>>>> 0efad76d
 
 # --- API Tests ---
 
@@ -127,41 +71,6 @@
     assert response.status_code == 200
     assert response.json() == {"message": "Welcome to the Clinical Compliance Analyzer API"}
 
-<<<<<<< HEAD
-def test_analyze_document_endpoint(client: TestClient):
-    """Tests the main document analysis endpoint."""
-    # The mock is already configured in the client fixture.
-    # We don't need to interact with it directly unless we want to change its behavior for a specific test.
-    
-    # Simulate a file upload
-    file_content = b"This is a test document."
-    file_bytes = io.BytesIO(file_content)
-    
-    # Act
-    response = client.post(
-        "/analysis/analyze",
-        files={"file": ("test.txt", file_bytes, "text/plain")}
-    )
-    
-    # Assert
-    assert response.status_code == 202 # Accepted
-    assert "task_id" in response.json()
-    assert response.json()["status"] == "processing"
-
-def test_get_dashboard_reports_endpoint(client: TestClient):
-    """Tests the endpoint for fetching dashboard reports."""
-    # This endpoint depends on the database via crud functions.
-    # A full integration test would use a test database.
-    # For this unit-style test, we assume the underlying crud function works
-    # and the endpoint correctly returns what it receives.
-    # We can mock the crud function if needed for a pure unit test.
-    
-    # For now, we just test that the endpoint exists and requires auth (which is mocked).
-    response = client.get("/dashboard/reports")
-    assert response.status_code == 200 # It will succeed because auth is mocked
-    # In a real test with a test DB, we would assert the content:
-    # assert isinstance(response.json(), list)
-=======
 @pytest.mark.anyio
 async def test_analyze_document_endpoint(client: TestClient):
     file_content = b"This is a test document."
@@ -178,5 +87,4 @@
     response = client.get("/dashboard/reports")
     assert response.status_code == 200
     assert isinstance(response.json(), list)
-    assert response.json() == []
->>>>>>> 0efad76d
+    assert response.json() == []