--- conflicted
+++ resolved
@@ -5,9 +5,8 @@
 
 # --- Tests for parse_document_content --- #
 
-@patch("src.parsing.os.path.exists", return_value=True)
 @patch("src.parsing.pdfplumber.open")
-def test_parse_pdf_content(mock_pdf_open, mock_path_exists):
+def test_parse_pdf_content(mock_pdf_open):
     """Tests that the parser correctly calls the pdfplumber library for .pdf files."""
     # Arrange: Mock the pdfplumber library to simulate reading a PDF
     mock_page = MagicMock()
@@ -24,9 +23,8 @@
     assert len(chunks) > 0
     assert "This is text from a PDF" in chunks[0]['sentence']
 
-@patch("src.parsing.os.path.exists", return_value=True)
 @patch("builtins.open", new_callable=mock_open, read_data="This is a test from a txt file.")
-def test_parse_txt_content(mock_file, mock_path_exists):
+def test_parse_txt_content(mock_file):
     """Tests parsing a .txt file using a mocked filesystem."""
     # Act
     chunks = parse_document_content("fake/path/document.txt")
@@ -36,18 +34,12 @@
     assert len(chunks) > 0
     assert "This is a test from a txt file" in chunks[0]['sentence']
 
-<<<<<<< HEAD
-@patch("src.parsing.os.path.exists", return_value=False)
-def test_parse_non_existent_file(mock_exists):
-    """Tests that the parser handles a non-existent file gracefully."""
-=======
 @patch("src.parsing.pdfplumber.open") # Mock the pdf-specific open to avoid it being called
 def test_parse_non_existent_file(mock_pdf_open):
     """Tests that the parser handles a non-existent file gracefully."""
     # Arrange: This test doesn't need a complex mock, as the code will raise FileNotFoundError
     # if we provide a path to a non-existent file.
 
->>>>>>> 0efad76d
     # Act
     result = parse_document_content("non_existent_file.txt")
 
@@ -55,15 +47,9 @@
     assert len(result) == 1
     assert "Error: File not found" in result[0]['sentence']
 
-<<<<<<< HEAD
-@patch("src.parsing.os.path.exists", return_value=True)
-def test_parse_unsupported_file_type(mock_exists):
-    """Tests that the parser handles an unsupported file type."""
-=======
 def test_parse_unsupported_file_type():
     """Tests that the parser handles an unsupported file type correctly."""
     # Act
->>>>>>> 0efad76d
     result = parse_document_content("document.zip")
 
     # Assert
