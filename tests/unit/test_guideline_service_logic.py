--- conflicted
+++ resolved
@@ -1,37 +1,25 @@
 import pytest
 from unittest.mock import patch, MagicMock
 import numpy as np
+import sys
+import os
 
-<<<<<<< HEAD
-=======
 # No sys.path manipulation needed if pytest runs from the root
 
->>>>>>> 68c1bf8d
 from src.core.guideline_service import GuidelineService
 
 
 @pytest.fixture
 def mock_heavy_dependencies():
-<<<<<<< HEAD
-=======
     """Mocks faiss and SentenceTransformer to avoid heavy lifting."""
     # Mock the entire faiss module before it's imported by the service
->>>>>>> 68c1bf8d
     mock_faiss_module = MagicMock()
     mock_faiss_index = MagicMock()
     mock_faiss_index.search.return_value = (np.array([[0.1]]), np.array([[0]]))
     mock_faiss_module.IndexFlatL2.return_value = mock_faiss_index
-<<<<<<< HEAD
-
-    with (
-        patch("src.core.guideline_service.SentenceTransformer") as mock_st_class,
-        patch.dict("sys.modules", {"faiss": mock_faiss_module}),
-    ):
-=======
     sys.modules["faiss"] = mock_faiss_module
 
     with patch("src.core.guideline_service.SentenceTransformer") as mock_st_class:
->>>>>>> 68c1bf8d
         mock_st_instance = MagicMock()
         mock_st_instance.encode.return_value = np.random.rand(1, 384).astype("float32")
         mock_st_class.return_value = mock_st_instance
