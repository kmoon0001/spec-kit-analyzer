--- conflicted
+++ resolved
@@ -11,16 +11,11 @@
     """Mocks the SentenceTransformer to avoid downloading models during tests."""
     with patch("sentence_transformers.SentenceTransformer") as mock_st:
         mock_model = MagicMock()
-<<<<<<< HEAD
-# Mock the encode method to return a valid numpy array for embeddings.
-        # The shape should be (number_of_sentences, embedding_dimension).
-        mock_model.encode.return_value = np.random.rand(1, 384).astype(np.float32)
-=======
         # The encode method should return a 2D numpy array (list of embeddings)
         mock_model.encode.return_value = np.random.rand(1, 384).astype("float32")
->>>>>>> 68c1bf8d
         mock_st.return_value = mock_model
         yield mock_st
+
 
 @pytest.fixture
 def guideline_service(tmp_path, mock_sentence_transformer):
