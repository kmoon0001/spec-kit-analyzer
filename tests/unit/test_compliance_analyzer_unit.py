from unittest.mock import AsyncMock, MagicMock

import pytest

from src.core.compliance_analyzer import ComplianceAnalyzer


@pytest.fixture
def compliance_analyzer() -> ComplianceAnalyzer:
    retriever = MagicMock()
    retriever.retrieve.return_value = []

    ner_pipeline = MagicMock()
    ner_pipeline.extract_entities.return_value = [
        {"entity_group": "ISSUE", "word": "transfers"}
    ]

    llm_service = MagicMock()
    llm_service.generate.return_value = '{"findings": []}'
<<<<<<< HEAD
    llm_service.parse_json_output.return_value = {"findings": []}
=======
>>>>>>> 68c1bf8d

    explanation_engine = MagicMock()
    explanation_engine.add_explanations.return_value = {"findings": []}

    prompt_manager = MagicMock()
    prompt_manager.build_prompt.return_value = "Prompt"

    fact_checker_service = MagicMock()
    fact_checker_service.is_finding_plausible.return_value = True

    nlg_service = MagicMock()
    nlg_service.generate_personalized_tip.return_value = "Tip"

    return ComplianceAnalyzer(
        retriever=retriever,
        ner_pipeline=ner_pipeline,
        llm_service=llm_service,
        explanation_engine=explanation_engine,
        prompt_manager=prompt_manager,
        fact_checker_service=fact_checker_service,
        nlg_service=nlg_service,
    )


@pytest.mark.asyncio
async def test_analyze_document_orchestration(compliance_analyzer: ComplianceAnalyzer):
    document_text = "Patient requires assistance with transfers."
    discipline = "PT"
    doc_type = "Progress Note"

    result = await compliance_analyzer.analyze_document(
        document_text=document_text, discipline=discipline, doc_type=doc_type
    )

    compliance_analyzer.retriever.retrieve.assert_called_once()
    compliance_analyzer.ner_pipeline.extract_entities.assert_called_once_with(
        document_text
    )
    compliance_analyzer.prompt_manager.build_prompt.assert_called_once()
    compliance_analyzer.llm_service.generate.assert_called_once()
    compliance_analyzer.explanation_engine.add_explanations.assert_called_once()
    assert result == {"findings": []}


def test_format_rules_for_prompt():
    rules = [
        {
            "name": "Rule 1",
            "regulation": "Regulation 1",
            "common_pitfalls": "Pitfall 1",
            "best_practice": "Best Practice 1",
        },
        {
            "name": "Rule 2",
            "regulation": "Regulation 2",
            "common_pitfalls": "Pitfall 2",
            "best_practice": "Best Practice 2",
        },
    ]

    context = ComplianceAnalyzer._format_rules_for_prompt(rules)

    assert "- **Rule:** Rule 1" in context
    assert "  - **Regulation:** Regulation 1" in context
    assert "  - **Common Pitfalls:** Pitfall 1" in context
    assert "  - **Best Practice:** Best Practice 1" in context
    assert "- **Rule:** Rule 2" in context<|MERGE_RESOLUTION|>--- conflicted
+++ resolved
@@ -8,7 +8,7 @@
 @pytest.fixture
 def compliance_analyzer() -> ComplianceAnalyzer:
     retriever = MagicMock()
-    retriever.retrieve.return_value = []
+    retriever.retrieve = AsyncMock(return_value=[])
 
     ner_pipeline = MagicMock()
     ner_pipeline.extract_entities.return_value = [
@@ -17,10 +17,6 @@
 
     llm_service = MagicMock()
     llm_service.generate.return_value = '{"findings": []}'
-<<<<<<< HEAD
-    llm_service.parse_json_output.return_value = {"findings": []}
-=======
->>>>>>> 68c1bf8d
 
     explanation_engine = MagicMock()
     explanation_engine.add_explanations.return_value = {"findings": []}
@@ -55,7 +51,7 @@
         document_text=document_text, discipline=discipline, doc_type=doc_type
     )
 
-    compliance_analyzer.retriever.retrieve.assert_called_once()
+    compliance_analyzer.retriever.retrieve.assert_awaited_once()
     compliance_analyzer.ner_pipeline.extract_entities.assert_called_once_with(
         document_text
     )
@@ -68,23 +64,20 @@
 def test_format_rules_for_prompt():
     rules = [
         {
-            "name": "Rule 1",
-            "regulation": "Regulation 1",
-            "common_pitfalls": "Pitfall 1",
-            "best_practice": "Best Practice 1",
+            "issue_title": "Rule 1",
+            "issue_detail": "Detail 1",
+            "suggestion": "Suggestion 1",
         },
         {
-            "name": "Rule 2",
-            "regulation": "Regulation 2",
-            "common_pitfalls": "Pitfall 2",
-            "best_practice": "Best Practice 2",
+            "issue_title": "Rule 2",
+            "issue_detail": "Detail 2",
+            "suggestion": "Suggestion 2",
         },
     ]
 
     context = ComplianceAnalyzer._format_rules_for_prompt(rules)
 
     assert "- **Rule:** Rule 1" in context
-    assert "  - **Regulation:** Regulation 1" in context
-    assert "  - **Common Pitfalls:** Pitfall 1" in context
-    assert "  - **Best Practice:** Best Practice 1" in context
+    assert "  **Detail:** Detail 1" in context
+    assert "  **Suggestion:** Suggestion 1" in context
     assert "- **Rule:** Rule 2" in context