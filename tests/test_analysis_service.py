import pytest
from unittest.mock import patch, MagicMock

<<<<<<< HEAD
from src.core.analysis_service import AnalysisService

@pytest.fixture
def mock_dependencies():
    """A fixture to mock all dependencies of the new AnalysisService architecture."""
    mock_config = MagicMock()
    mock_config.models.generator = "dummy_generator"
    mock_config.models.generator_filename = None
    mock_config.models.fact_checker = "dummy_fact_checker"
    mock_config.models.ner_ensemble = ["dummy_ner"]
    mock_config.models.doc_classifier_prompt = "dummy.txt"
    mock_config.models.analysis_prompt_template = "dummy.txt"
    mock_config.llm_settings = {}

    with patch('src.core.analysis_service.get_config', return_value=mock_config), \
         patch('src.core.analysis_service.LLMService'), \
         patch('src.core.analysis_service.FactCheckerService'), \
         patch('src.core.analysis_service.NERPipeline'), \
         patch('src.core.analysis_service.ReportGenerator'), \
         patch('src.core.analysis_service.ExplanationEngine'), \
         patch('src.core.analysis_service.DocumentClassifier') as mock_doc_classifier, \
         patch('src.core.analysis_service.PromptManager'), \
         patch('src.core.analysis_service.ComplianceAnalyzer') as mock_analyzer, \
         patch('src.core.analysis_service.parse_document_content') as mock_parse:
        
        # Setup mock return values
        mock_parse.return_value = [{'sentence': 'This is a test.'}]
        mock_doc_classifier.return_value.classify_document.return_value = "Test Note"
        mock_analyzer.return_value.analyze_document.return_value = {"findings": ["Test Finding"]}

        yield {
            'mock_parse': mock_parse,
            'mock_doc_classifier': mock_doc_classifier.return_value,
            'mock_analyzer': mock_analyzer.return_value
        }

def test_analysis_service_orchestration(mock_dependencies):
    """
    Tests that the new AnalysisService correctly orchestrates its dependencies.
    """
    # Arrange: The new AnalysisService requires a retriever instance at initialization.
    mock_retriever = MagicMock()
    
    # Act: Instantiate the service. Its __init__ will use the patched classes.
    service = AnalysisService(retriever=mock_retriever)
    result = service.analyze_document(file_path="fake/doc.txt", discipline="PT")

    # Assert: Verify that the orchestration logic calls the correct methods in sequence.
    mock_dependencies['mock_parse'].assert_called_once_with("fake/doc.txt")
    mock_dependencies['mock_doc_classifier'].classify_document.assert_called_once_with("This is a test.")
    mock_dependencies['mock_analyzer'].analyze_document.assert_called_once_with(
        document_text="This is a test.",
        discipline="PT",
        doc_type="Test Note"
    )

    # Assert the final result is passed through from the analyzer
    assert result == {"findings": ["Test Finding"]}
=======
# Ensure the src directory is in the Python path
sys.path.insert(0, os.path.abspath(os.path.join(os.path.dirname(__file__), '..')))

# Mock all the modules that are either missing or we want to isolate.
# We will use a fixture to apply these mocks for just this test file.
@pytest.fixture(autouse=True)
def mock_core_dependencies():
    MOCK_MODULES = {
        'src.core.nlg_service': MagicMock(),
        'src.core.preprocessing_service': MagicMock(),
        'src.core.risk_scoring_service': MagicMock(),
        'src.parsing': MagicMock(),
        'src.core.compliance_analyzer': MagicMock(),
        'src.core.hybrid_retriever': MagicMock(),
        'src.core.report_generator': MagicMock(),
        'src.core.document_classifier': MagicMock(),
        'src.core.llm_service': MagicMock(),
        'src.core.ner': MagicMock(),
        'src.core.explanation': MagicMock(),
        'src.core.prompt_manager': MagicMock(),
        'src.core.fact_checker_service': MagicMock(),
    }
    with patch.dict(sys.modules, MOCK_MODULES):
        yield

# Now we can import the service
from src.core.analysis_service import AnalysisService

def test_analysis_service_orchestration():
    """Tests the AnalysisService's orchestration logic in isolation."""
    # 1. Arrange: Configure the mocks to simulate a successful analysis
    # Use a more targeted patch for yaml to avoid interfering with other tests.
    with patch('src.core.analysis_service.yaml.safe_load') as mock_safe_load:
        mock_safe_load.return_value = {'models': {
            'generator': 'mock_generator', 'fact_checker': 'mock_fact_checker',
            'ner_ensemble': ['mock_ner'], 'doc_classifier_prompt': 'mock_prompt',
            'nlg_prompt_template': 'mock_template', 'analysis_prompt_template': 'mock_template'
        }}

        # Mock the return value of the parsing function
        from src.parsing import parse_document_content
        parse_document_content.return_value = [{'sentence': 'This is a test.'}]

        # Get the mock instances that will be created inside AnalysisService
        from src.core.preprocessing_service import PreprocessingService
        from src.core.document_classifier import DocumentClassifier
        from src.core.compliance_analyzer import ComplianceAnalyzer

        mock_preprocessor = PreprocessingService.return_value
        mock_doc_classifier = DocumentClassifier.return_value
        mock_analyzer = ComplianceAnalyzer.return_value

        # Configure the behavior of the mocked instances
        mock_preprocessor.correct_text.return_value = "This is a corrected test."
        mock_doc_classifier.classify_document.return_value = "Test Note"
        mock_analyzer.analyze_document.return_value = {"status": "success", "findings": ["finding1"]}

        # Create a dummy file for the service to "read"
        test_file_path = "test_data/fake_note.txt"
        os.makedirs(os.path.dirname(test_file_path), exist_ok=True)
        with open(test_file_path, "w") as f:
            f.write("This is a test document.")

        # 2. Act: Instantiate the AnalysisService and run the analysis
        service = AnalysisService()
        result = service.analyze_document(file_path=test_file_path, discipline="ot")

        # 3. Assert: Verify the orchestration flow
        parse_document_content.assert_called_once_with(test_file_path)
        mock_preprocessor.correct_text.assert_called_once_with("This is a test.")
        mock_doc_classifier.classify_document.assert_called_once_with("This is a corrected test.")
        mock_analyzer.analyze_document.assert_called_once_with(
            document_text="This is a corrected test.",
            discipline="ot",
            doc_type="Test Note"
        )
        assert result == {"status": "success", "findings": ["finding1"]}

        # Clean up the dummy file
        os.remove(test_file_path)
>>>>>>> 497e6f32
<|MERGE_RESOLUTION|>--- conflicted
+++ resolved
@@ -1,7 +1,35 @@
 import pytest
 from unittest.mock import patch, MagicMock
 
-<<<<<<< HEAD
+import sys
+import os
+
+# Ensure the src directory is in the Python path
+sys.path.insert(0, os.path.abspath(os.path.join(os.path.dirname(__file__), '..')))
+
+# Mock all the modules that are either missing or we want to isolate
+MOCK_MODULES = {
+    'src.core.nlg_service': MagicMock(),
+    'src.core.preprocessing_service': MagicMock(),
+    'src.core.risk_scoring_service': MagicMock(),
+    'src.parsing': MagicMock(),
+    'yaml': MagicMock(),
+    'src.core.compliance_analyzer': MagicMock(),
+    'src.core.hybrid_retriever': MagicMock(),
+    'src.core.report_generator': MagicMock(),
+    'src.core.document_classifier': MagicMock(),
+    'src.core.llm_service': MagicMock(),
+    'src.core.ner': MagicMock(),
+    'src.core.explanation': MagicMock(),
+    'src.core.prompt_manager': MagicMock(),
+    'src.core.fact_checker_service': MagicMock(),
+}
+
+# Apply the mocks
+for module, mock in MOCK_MODULES.items():
+    sys.modules[module] = mock
+
+# Now we can import the service
 from src.core.analysis_service import AnalysisService
 
 @pytest.fixture
@@ -59,86 +87,4 @@
     )
 
     # Assert the final result is passed through from the analyzer
-    assert result == {"findings": ["Test Finding"]}
-=======
-# Ensure the src directory is in the Python path
-sys.path.insert(0, os.path.abspath(os.path.join(os.path.dirname(__file__), '..')))
-
-# Mock all the modules that are either missing or we want to isolate.
-# We will use a fixture to apply these mocks for just this test file.
-@pytest.fixture(autouse=True)
-def mock_core_dependencies():
-    MOCK_MODULES = {
-        'src.core.nlg_service': MagicMock(),
-        'src.core.preprocessing_service': MagicMock(),
-        'src.core.risk_scoring_service': MagicMock(),
-        'src.parsing': MagicMock(),
-        'src.core.compliance_analyzer': MagicMock(),
-        'src.core.hybrid_retriever': MagicMock(),
-        'src.core.report_generator': MagicMock(),
-        'src.core.document_classifier': MagicMock(),
-        'src.core.llm_service': MagicMock(),
-        'src.core.ner': MagicMock(),
-        'src.core.explanation': MagicMock(),
-        'src.core.prompt_manager': MagicMock(),
-        'src.core.fact_checker_service': MagicMock(),
-    }
-    with patch.dict(sys.modules, MOCK_MODULES):
-        yield
-
-# Now we can import the service
-from src.core.analysis_service import AnalysisService
-
-def test_analysis_service_orchestration():
-    """Tests the AnalysisService's orchestration logic in isolation."""
-    # 1. Arrange: Configure the mocks to simulate a successful analysis
-    # Use a more targeted patch for yaml to avoid interfering with other tests.
-    with patch('src.core.analysis_service.yaml.safe_load') as mock_safe_load:
-        mock_safe_load.return_value = {'models': {
-            'generator': 'mock_generator', 'fact_checker': 'mock_fact_checker',
-            'ner_ensemble': ['mock_ner'], 'doc_classifier_prompt': 'mock_prompt',
-            'nlg_prompt_template': 'mock_template', 'analysis_prompt_template': 'mock_template'
-        }}
-
-        # Mock the return value of the parsing function
-        from src.parsing import parse_document_content
-        parse_document_content.return_value = [{'sentence': 'This is a test.'}]
-
-        # Get the mock instances that will be created inside AnalysisService
-        from src.core.preprocessing_service import PreprocessingService
-        from src.core.document_classifier import DocumentClassifier
-        from src.core.compliance_analyzer import ComplianceAnalyzer
-
-        mock_preprocessor = PreprocessingService.return_value
-        mock_doc_classifier = DocumentClassifier.return_value
-        mock_analyzer = ComplianceAnalyzer.return_value
-
-        # Configure the behavior of the mocked instances
-        mock_preprocessor.correct_text.return_value = "This is a corrected test."
-        mock_doc_classifier.classify_document.return_value = "Test Note"
-        mock_analyzer.analyze_document.return_value = {"status": "success", "findings": ["finding1"]}
-
-        # Create a dummy file for the service to "read"
-        test_file_path = "test_data/fake_note.txt"
-        os.makedirs(os.path.dirname(test_file_path), exist_ok=True)
-        with open(test_file_path, "w") as f:
-            f.write("This is a test document.")
-
-        # 2. Act: Instantiate the AnalysisService and run the analysis
-        service = AnalysisService()
-        result = service.analyze_document(file_path=test_file_path, discipline="ot")
-
-        # 3. Assert: Verify the orchestration flow
-        parse_document_content.assert_called_once_with(test_file_path)
-        mock_preprocessor.correct_text.assert_called_once_with("This is a test.")
-        mock_doc_classifier.classify_document.assert_called_once_with("This is a corrected test.")
-        mock_analyzer.analyze_document.assert_called_once_with(
-            document_text="This is a corrected test.",
-            discipline="ot",
-            doc_type="Test Note"
-        )
-        assert result == {"status": "success", "findings": ["finding1"]}
-
-        # Clean up the dummy file
-        os.remove(test_file_path)
->>>>>>> 497e6f32
+    assert result == {"findings": ["Test Finding"]}