--- conflicted
+++ resolved
@@ -25,19 +25,18 @@
 
     with (
         patch("src.core.analysis_service.get_settings", return_value=mock_config),
-<<<<<<< HEAD
-        patch("src.core.compliance_analyzer.LLMService"),
-        patch("src.core.compliance_analyzer.FactCheckerService"),
-        patch("src.core.compliance_analyzer.NERPipeline"),
-        patch("src.core.analysis_service.ReportGenerator"),
-        patch("src.core.compliance_analyzer.ExplanationEngine"),
-        patch("src.core.analysis_service.DocumentClassifier") as mock_doc_classifier,
-        patch("src.core.compliance_analyzer.PromptManager"),
-=======
-        patch("src.core.analysis_service.LLMService"),
-        patch("src.core.analysis_service.ReportGenerator"),
-        patch("src.core.analysis_service.DocumentClassifier") as mock_doc_classifier,
->>>>>>> ab2d9e5c
+with (
+    patch("src.core.analysis_service.LLMService"),
+    patch("src.core.compliance_analyzer.FactCheckerService"),
+    patch("src.core.compliance_analyzer.NERPipeline"),
+    patch("src.core.analysis_service.ReportGenerator"),
+    patch("src.core.compliance_analyzer.ExplanationEngine"),
+    patch("src.core.analysis_service.DocumentClassifier") as mock_doc_classifier,
+    patch("src.core.compliance_analyzer.PromptManager"),
+    patch("src.core.analysis_service.ComplianceAnalyzer") as mock_analyzer,
+    patch("src.core.analysis_service.parse_document_content") as mock_parse,
+):
+    # ...test code...
         patch("src.core.analysis_service.ComplianceAnalyzer") as mock_analyzer,
         patch("src.core.analysis_service.parse_document_content") as mock_parse,
     ):
