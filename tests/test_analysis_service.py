import pytest
from unittest.mock import MagicMock
import os

# We need to import the class to be tested
from src.core.analysis_service import AnalysisService

@pytest.fixture
def mock_all_sub_services():
    """A fixture to mock all dependencies of AnalysisService for isolated testing."""

    # Define a mock config object that mimics the structure of AppConfig
    mock_config = MagicMock()
    mock_config.models.generator = "dummy_generator"
    mock_config.models.generator_filename = "dummy_generator.gguf"
    mock_config.models.fact_checker = "dummy_fact_checker"
    mock_config.models.ner_ensemble = ["dummy_ner_model"]
    mock_config.models.doc_classifier_prompt = "dummy_doc_prompt.txt"
    mock_config.models.nlg_prompt_template = "dummy_nlg_template.txt"
    mock_config.models.analysis_prompt_template = "dummy_analysis_template.txt"
    mock_config.llm_settings = {}

    with patch('src.core.analysis_service.get_config', return_value=mock_config) as mock_get_config, \
         patch('src.core.analysis_service.LLMService') as mock_LLMService, \
         patch('src.core.analysis_service.FactCheckerService') as mock_FactCheckerService, \
         patch('src.core.analysis_service.NERPipeline') as mock_NERPipeline, \
         patch('src.core.analysis_service.HybridRetriever') as mock_HybridRetriever, \
         patch('src.core.analysis_service.PreprocessingService') as mock_PreprocessingService, \
         patch('src.core.analysis_service.ReportGenerator') as mock_ReportGenerator, \
         patch('src.core.analysis_service.ExplanationEngine') as mock_ExplanationEngine, \
         patch('src.core.analysis_service.DocumentClassifier') as mock_DocumentClassifier, \
         patch('src.core.analysis_service.NLGService') as mock_NLGService, \
         patch('src.core.analysis_service.PromptManager') as mock_PromptManager, \
         patch('src.core.analysis_service.LLMComplianceAnalyzer') as mock_LLMComplianceAnalyzer, \
         patch('src.core.analysis_service.parse_document_content') as mock_parse_document_content:

        # This dictionary will hold the instances of the mocks, not the classes
        mocks = {
            'get_config': mock_get_config,
            'LLMService': mock_LLMService.return_value,
            'FactCheckerService': mock_FactCheckerService.return_value,
            'NERPipeline': mock_NERPipeline.return_value,
            'HybridRetriever': mock_HybridRetriever.return_value,
            'PreprocessingService': mock_PreprocessingService.return_value,
            'ReportGenerator': mock_ReportGenerator.return_value,
            'ExplanationEngine': mock_ExplanationEngine.return_value,
            'DocumentClassifier': mock_DocumentClassifier.return_value,
            'NLGService': mock_NLGService.return_value,
            'PromptManager': mock_PromptManager.return_value,
            'LLMComplianceAnalyzer': mock_LLMComplianceAnalyzer.return_value,
            'parse_document_content': mock_parse_document_content
        }
        yield mocks

<<<<<<< HEAD
def test_analysis_service_orchestration(mock_all_sub_services):
    """
    Tests that AnalysisService.analyze_document correctly orchestrates its sub-components.
    """
    # Arrange: Configure the return values of the mocked dependencies
    mock_all_sub_services['parse_document_content'].return_value = [{'sentence': 'This is a test.'}]
    mock_all_sub_services['PreprocessingService'].correct_text.return_value = "This is a corrected test."
    mock_all_sub_services['DocumentClassifier'].classify_document.return_value = "Test Note"
    mock_all_sub_services['HybridRetriever'].retrieve.return_value = [] # empty rules
    mock_all_sub_services['LLMComplianceAnalyzer'].analyze_document.return_value = {"findings": ["finding1"]}
    mock_all_sub_services['ExplanationEngine'].add_explanations.return_value = {"findings": [{"confidence": 0.9, "rule_id": "123"}]}
    mock_all_sub_services['FactCheckerService'].is_finding_plausible.return_value = True
    mock_all_sub_services['NLGService'].generate_personalized_tip.return_value = "A helpful tip."
=======
def test_analysis_service_orchestration():
    """Tests the AnalysisService's orchestration logic in isolation."""
    # 1. Arrange: Configure the mocks to simulate a successful analysis

    # Mock the return value of yaml.safe_load
    MOCK_MODULES['yaml'].safe_load.return_value = {'models': {
        'generator': 'mock_generator', 'fact_checker': 'mock_fact_checker',
        'ner_ensemble': ['mock_ner'], 'doc_classifier_prompt': 'mock_prompt',
        'nlg_prompt_template': 'mock_template', 'analysis_prompt_template': 'mock_template'
    }}

    # Mock the return value of the parsing function
    MOCK_MODULES['src.parsing'].parse_document_content.return_value = [{'sentence': 'This is a test.'}]

    # Get the mock instances that will be created inside AnalysisService
    mock_preprocessor = MOCK_MODULES['src.core.preprocessing_service'].PreprocessingService.return_value
    mock_doc_classifier = MOCK_MODULES['src.core.document_classifier'].DocumentClassifier.return_value
    mock_analyzer = MOCK_MODULES['src.core.compliance_analyzer'].ComplianceAnalyzer.return_value

    # Configure the behavior of the mocked instances
    mock_preprocessor.correct_text.return_value = "This is a corrected test."
    mock_doc_classifier.classify_document.return_value = "Test Note"
    mock_analyzer.analyze_document.return_value = {"status": "success", "findings": ["finding1"]}

    # Create a dummy file for the service to "read"
    test_file_path = "test_data/fake_note.txt"
    os.makedirs(os.path.dirname(test_file_path), exist_ok=True)
    with open(test_file_path, "w") as f:
        f.write("This is a test document.")
>>>>>>> 604b2756

    # Act: Instantiate the service. Its __init__ method will now use all the mocks.
    service = AnalysisService()
    result = service.analyze_document(file_path="fake/doc.txt", discipline="PT")

    # Assert: Verify that the orchestration logic calls the correct methods
    mock_all_sub_services['parse_document_content'].assert_called_once_with("fake/doc.txt")
    mock_all_sub_services['PreprocessingService'].correct_text.assert_called_once_with("This is a test.")
    mock_all_sub_services['DocumentClassifier'].classify_document.assert_called_once_with("This is a corrected test.")
    mock_all_sub_services['HybridRetriever'].retrieve.assert_called_once()
    mock_all_sub_services['LLMComplianceAnalyzer'].analyze_document.assert_called_once()
    mock_all_sub_services['ExplanationEngine'].add_explanations.assert_called_once()
    mock_all_sub_services['NLGService'].generate_personalized_tip.assert_called_once()

    # Check final result structure
    assert "findings" in result
    assert "personalized_tip" in result["findings"][0]<|MERGE_RESOLUTION|>--- conflicted
+++ resolved
@@ -1,116 +1,61 @@
 import pytest
-from unittest.mock import MagicMock
-import os
+from unittest.mock import patch, MagicMock
 
-# We need to import the class to be tested
 from src.core.analysis_service import AnalysisService
 
 @pytest.fixture
-def mock_all_sub_services():
-    """A fixture to mock all dependencies of AnalysisService for isolated testing."""
-
-    # Define a mock config object that mimics the structure of AppConfig
+def mock_dependencies():
+    """A fixture to mock all dependencies of the new AnalysisService architecture."""
     mock_config = MagicMock()
     mock_config.models.generator = "dummy_generator"
-    mock_config.models.generator_filename = "dummy_generator.gguf"
+    mock_config.models.generator_filename = None
     mock_config.models.fact_checker = "dummy_fact_checker"
-    mock_config.models.ner_ensemble = ["dummy_ner_model"]
-    mock_config.models.doc_classifier_prompt = "dummy_doc_prompt.txt"
-    mock_config.models.nlg_prompt_template = "dummy_nlg_template.txt"
-    mock_config.models.analysis_prompt_template = "dummy_analysis_template.txt"
+    mock_config.models.ner_ensemble = ["dummy_ner"]
+    mock_config.models.doc_classifier_prompt = "dummy.txt"
+    mock_config.models.analysis_prompt_template = "dummy.txt"
     mock_config.llm_settings = {}
 
-    with patch('src.core.analysis_service.get_config', return_value=mock_config) as mock_get_config, \
-         patch('src.core.analysis_service.LLMService') as mock_LLMService, \
-         patch('src.core.analysis_service.FactCheckerService') as mock_FactCheckerService, \
-         patch('src.core.analysis_service.NERPipeline') as mock_NERPipeline, \
-         patch('src.core.analysis_service.HybridRetriever') as mock_HybridRetriever, \
-         patch('src.core.analysis_service.PreprocessingService') as mock_PreprocessingService, \
-         patch('src.core.analysis_service.ReportGenerator') as mock_ReportGenerator, \
-         patch('src.core.analysis_service.ExplanationEngine') as mock_ExplanationEngine, \
-         patch('src.core.analysis_service.DocumentClassifier') as mock_DocumentClassifier, \
-         patch('src.core.analysis_service.NLGService') as mock_NLGService, \
-         patch('src.core.analysis_service.PromptManager') as mock_PromptManager, \
-         patch('src.core.analysis_service.LLMComplianceAnalyzer') as mock_LLMComplianceAnalyzer, \
-         patch('src.core.analysis_service.parse_document_content') as mock_parse_document_content:
+    with patch('src.core.analysis_service.get_config', return_value=mock_config), \
+         patch('src.core.analysis_service.LLMService'), \
+         patch('src.core.analysis_service.FactCheckerService'), \
+         patch('src.core.analysis_service.NERPipeline'), \
+         patch('src.core.analysis_service.ReportGenerator'), \
+         patch('src.core.analysis_service.ExplanationEngine'), \
+         patch('src.core.analysis_service.DocumentClassifier') as mock_doc_classifier, \
+         patch('src.core.analysis_service.PromptManager'), \
+         patch('src.core.analysis_service.ComplianceAnalyzer') as mock_analyzer, \
+         patch('src.core.analysis_service.parse_document_content') as mock_parse:
+        
+        # Setup mock return values
+        mock_parse.return_value = [{'sentence': 'This is a test.'}]
+        mock_doc_classifier.return_value.classify_document.return_value = "Test Note"
+        mock_analyzer.return_value.analyze_document.return_value = {"findings": ["Test Finding"]}
 
-        # This dictionary will hold the instances of the mocks, not the classes
-        mocks = {
-            'get_config': mock_get_config,
-            'LLMService': mock_LLMService.return_value,
-            'FactCheckerService': mock_FactCheckerService.return_value,
-            'NERPipeline': mock_NERPipeline.return_value,
-            'HybridRetriever': mock_HybridRetriever.return_value,
-            'PreprocessingService': mock_PreprocessingService.return_value,
-            'ReportGenerator': mock_ReportGenerator.return_value,
-            'ExplanationEngine': mock_ExplanationEngine.return_value,
-            'DocumentClassifier': mock_DocumentClassifier.return_value,
-            'NLGService': mock_NLGService.return_value,
-            'PromptManager': mock_PromptManager.return_value,
-            'LLMComplianceAnalyzer': mock_LLMComplianceAnalyzer.return_value,
-            'parse_document_content': mock_parse_document_content
+        yield {
+            'mock_parse': mock_parse,
+            'mock_doc_classifier': mock_doc_classifier.return_value,
+            'mock_analyzer': mock_analyzer.return_value
         }
-        yield mocks
 
-<<<<<<< HEAD
-def test_analysis_service_orchestration(mock_all_sub_services):
+def test_analysis_service_orchestration(mock_dependencies):
     """
-    Tests that AnalysisService.analyze_document correctly orchestrates its sub-components.
+    Tests that the new AnalysisService correctly orchestrates its dependencies.
     """
-    # Arrange: Configure the return values of the mocked dependencies
-    mock_all_sub_services['parse_document_content'].return_value = [{'sentence': 'This is a test.'}]
-    mock_all_sub_services['PreprocessingService'].correct_text.return_value = "This is a corrected test."
-    mock_all_sub_services['DocumentClassifier'].classify_document.return_value = "Test Note"
-    mock_all_sub_services['HybridRetriever'].retrieve.return_value = [] # empty rules
-    mock_all_sub_services['LLMComplianceAnalyzer'].analyze_document.return_value = {"findings": ["finding1"]}
-    mock_all_sub_services['ExplanationEngine'].add_explanations.return_value = {"findings": [{"confidence": 0.9, "rule_id": "123"}]}
-    mock_all_sub_services['FactCheckerService'].is_finding_plausible.return_value = True
-    mock_all_sub_services['NLGService'].generate_personalized_tip.return_value = "A helpful tip."
-=======
-def test_analysis_service_orchestration():
-    """Tests the AnalysisService's orchestration logic in isolation."""
-    # 1. Arrange: Configure the mocks to simulate a successful analysis
-
-    # Mock the return value of yaml.safe_load
-    MOCK_MODULES['yaml'].safe_load.return_value = {'models': {
-        'generator': 'mock_generator', 'fact_checker': 'mock_fact_checker',
-        'ner_ensemble': ['mock_ner'], 'doc_classifier_prompt': 'mock_prompt',
-        'nlg_prompt_template': 'mock_template', 'analysis_prompt_template': 'mock_template'
-    }}
-
-    # Mock the return value of the parsing function
-    MOCK_MODULES['src.parsing'].parse_document_content.return_value = [{'sentence': 'This is a test.'}]
-
-    # Get the mock instances that will be created inside AnalysisService
-    mock_preprocessor = MOCK_MODULES['src.core.preprocessing_service'].PreprocessingService.return_value
-    mock_doc_classifier = MOCK_MODULES['src.core.document_classifier'].DocumentClassifier.return_value
-    mock_analyzer = MOCK_MODULES['src.core.compliance_analyzer'].ComplianceAnalyzer.return_value
-
-    # Configure the behavior of the mocked instances
-    mock_preprocessor.correct_text.return_value = "This is a corrected test."
-    mock_doc_classifier.classify_document.return_value = "Test Note"
-    mock_analyzer.analyze_document.return_value = {"status": "success", "findings": ["finding1"]}
-
-    # Create a dummy file for the service to "read"
-    test_file_path = "test_data/fake_note.txt"
-    os.makedirs(os.path.dirname(test_file_path), exist_ok=True)
-    with open(test_file_path, "w") as f:
-        f.write("This is a test document.")
->>>>>>> 604b2756
-
-    # Act: Instantiate the service. Its __init__ method will now use all the mocks.
-    service = AnalysisService()
+    # Arrange: The new AnalysisService requires a retriever instance at initialization.
+    mock_retriever = MagicMock()
+    
+    # Act: Instantiate the service. Its __init__ will use the patched classes.
+    service = AnalysisService(retriever=mock_retriever)
     result = service.analyze_document(file_path="fake/doc.txt", discipline="PT")
 
-    # Assert: Verify that the orchestration logic calls the correct methods
-    mock_all_sub_services['parse_document_content'].assert_called_once_with("fake/doc.txt")
-    mock_all_sub_services['PreprocessingService'].correct_text.assert_called_once_with("This is a test.")
-    mock_all_sub_services['DocumentClassifier'].classify_document.assert_called_once_with("This is a corrected test.")
-    mock_all_sub_services['HybridRetriever'].retrieve.assert_called_once()
-    mock_all_sub_services['LLMComplianceAnalyzer'].analyze_document.assert_called_once()
-    mock_all_sub_services['ExplanationEngine'].add_explanations.assert_called_once()
-    mock_all_sub_services['NLGService'].generate_personalized_tip.assert_called_once()
+    # Assert: Verify that the orchestration logic calls the correct methods in sequence.
+    mock_dependencies['mock_parse'].assert_called_once_with("fake/doc.txt")
+    mock_dependencies['mock_doc_classifier'].classify_document.assert_called_once_with("This is a test.")
+    mock_dependencies['mock_analyzer'].analyze_document.assert_called_once_with(
+        document_text="This is a test.",
+        discipline="PT",
+        doc_type="Test Note"
+    )
 
-    # Check final result structure
-    assert "findings" in result
-    assert "personalized_tip" in result["findings"][0]+    # Assert the final result is passed through from the analyzer
+    assert result == {"findings": ["Test Finding"]}