--- conflicted
+++ resolved
@@ -8,38 +8,6 @@
 # --- Mocks ---
 
 
-<<<<<<< HEAD
-@pytest.fixture
-def retriever():
-    """Provides a HybridRetriever instance with mocked dependencies."""
-    with patch.object(HybridRetriever, "__init__", lambda s, rules=None: None):
-        retriever_instance = HybridRetriever()
-        retriever_instance.rules = [
-            {
-                "id": 1,
-                "name": "Goal Specificity",
-                "regulation": "Goals must be measurable.",
-                "common_pitfalls": "Vague goals.",
-                "best_practice": "Use SMART goals.",
-            },
-            {
-                "id": 2,
-                "name": "Signature Missing",
-                "regulation": "All documents must be signed.",
-                "common_pitfalls": "Forgetting to sign.",
-                "best_practice": "Sign immediately after writing.",
-            },
-        ]
-        retriever_instance.dense_retriever = MagicMock()
-        retriever_instance.dense_retriever.encode.return_value = np.random.rand(
-            2, 384
-        ).astype("float32")
-        retriever_instance.bm25 = MagicMock()
-        retriever_instance.corpus_embeddings = np.random.rand(2, 384).astype(
-            "float32"
-        )
-        yield retriever_instance
-=======
 @pytest.fixture(scope="function")
 def mock_sentence_transformer():
     """Mocks the SentenceTransformer to avoid downloading models during tests."""
@@ -69,7 +37,6 @@
         # Mock the BM25 get_scores method on the instance for direct control in tests.
         retriever_instance.bm25.get_scores = MagicMock()
     return retriever_instance
->>>>>>> 68c1bf8d
 
 
 # --- Tests ---
@@ -78,13 +45,9 @@
 def test_retriever_initialization(retriever):
     """Tests that the HybridRetriever initializes correctly."""
     assert retriever is not None
-<<<<<<< HEAD
-    assert len(retriever.rules) == 2
-=======
     assert len(retriever.rules) == 3
     # The mock is called once during initialization to build corpus embeddings.
     retriever.dense_retriever.encode.assert_called_once()
->>>>>>> 68c1bf8d
 
 
 @pytest.mark.asyncio
@@ -94,12 +57,7 @@
     and re-ranks the results from the two different retrievers.
     """
     # Arrange
-<<<<<<< HEAD
-    query = "signed patient goals"
-    retriever.bm25.get_scores.return_value = np.array([0.1, 0.9])
-=======
     query = "some test query"
->>>>>>> 68c1bf8d
 
     # Mock BM25 scores to produce the rank order: A > B > C
     retriever.bm25.get_scores.return_value = np.array([0.9, 0.5, 0.1])
@@ -112,17 +70,12 @@
     # With these rankings, the expected RRF order is A > C > B.
     # This is because A is ranked high by both, while C is high in one but low in the other.
 
-    with patch("sentence_transformers.util.cos_sim", return_value=[mock_tensor]):
+    with patch("src.core.hybrid_retriever.cos_sim", return_value=[mock_tensor]):
         # Act
         results = await retriever.retrieve(query, top_k=3)
 
     # Assert
     assert results is not None
-<<<<<<< HEAD
-    assert len(results) > 0
-    retriever.dense_retriever.encode.assert_called_once_with(query, convert_to_tensor=True)
-    assert results[0]["name"] in ["Goal Specificity", "Signature Missing"]
-=======
     assert len(results) == 3
 
     result_names = [res["name"] for res in results]
@@ -135,5 +88,4 @@
         results_top_2 = await retriever.retrieve(query, top_k=2)
 
     assert len(results_top_2) == 2
-    assert [res["name"] for res in results_top_2] == ["Doc A", "Doc C"]
->>>>>>> 68c1bf8d
+    assert [res["name"] for res in results_top_2] == ["Doc A", "Doc C"]