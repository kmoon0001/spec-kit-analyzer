<<<<<<< HEAD
import pytest
from PyQt6.QtWidgets import QApplication
import logging
import matplotlib

matplotlib.use("Agg")

logger = logging.getLogger(__name__)

@pytest.fixture(scope="session")
def qapp():
    """
    Session-scoped fixture to create a single QApplication instance for the entire test run.
    This is a standard practice for pytest-qt tests to avoid creating a new application
    for every test, which can be slow and resource-intensive.
    """
    logging.warning(">>> qapp fixture started")
    app = QApplication.instance()
    if app is None:
        logging.warning(">>> QApplication instance is None, creating a new one.")
        app = QApplication([])
    else:
        logging.warning(">>> QApplication instance already exists.")
    logging.warning(">>> qapp fixture finished")
    return app
=======
# import pytest
# from PyQt6.QtWidgets import QApplication
# import logging
#
# logger = logging.getLogger(__name__)
#
# @pytest.fixture(scope="session")
# def qapp():
#     """
#     Session-scoped fixture to create a single QApplication instance for the entire test run.
#     This is a standard practice for pytest-qt tests to avoid creating a new application
#     for every test, which can be slow and resource-intensive.
#     """
#     logging.warning(">>> qapp fixture started")
#     app = QApplication.instance()
#     if app is None:
#         logging.warning(">>> QApplication instance is None, creating a new one.")
#         app = QApplication([])
#     else:
#         logging.warning(">>> QApplication instance already exists.")
#     logging.warning(">>> qapp fixture finished")
#     return app
>>>>>>> 52b85de6
<|MERGE_RESOLUTION|>--- conflicted
+++ resolved
@@ -1,4 +1,3 @@
-<<<<<<< HEAD
 import pytest
 from PyQt6.QtWidgets import QApplication
 import logging
@@ -23,28 +22,4 @@
     else:
         logging.warning(">>> QApplication instance already exists.")
     logging.warning(">>> qapp fixture finished")
-    return app
-=======
-# import pytest
-# from PyQt6.QtWidgets import QApplication
-# import logging
-#
-# logger = logging.getLogger(__name__)
-#
-# @pytest.fixture(scope="session")
-# def qapp():
-#     """
-#     Session-scoped fixture to create a single QApplication instance for the entire test run.
-#     This is a standard practice for pytest-qt tests to avoid creating a new application
-#     for every test, which can be slow and resource-intensive.
-#     """
-#     logging.warning(">>> qapp fixture started")
-#     app = QApplication.instance()
-#     if app is None:
-#         logging.warning(">>> QApplication instance is None, creating a new one.")
-#         app = QApplication([])
-#     else:
-#         logging.warning(">>> QApplication instance already exists.")
-#     logging.warning(">>> qapp fixture finished")
-#     return app
->>>>>>> 52b85de6
+    return app