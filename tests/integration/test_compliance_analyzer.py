--- conflicted
+++ resolved
@@ -27,13 +27,9 @@
     # that the mock has the same methods and properties as the real service.
     service = MagicMock(spec=LLMService)
     # We configure the return value of the method that is called by the analyzer.
-<<<<<<< HEAD
-    service.generate.return_value = '{"findings": [{"text": "Mocked LLM analysis."}]}'
-=======
     service.generate.return_value = (
         '{"findings": [{"text": "Mocked LLM analysis."}]}'
     )
->>>>>>> 68c1bf8d
     yield service
 
 
@@ -71,13 +67,9 @@
     )
 
     # 2. Verify that the llm_service was called with the generated prompt
-<<<<<<< HEAD
-    mock_llm_service.generate.assert_called_once_with("This is a formatted prompt.")
-=======
     mock_llm_service.generate.assert_called_once_with(
         "This is a formatted prompt."
     )
->>>>>>> 68c1bf8d
 
     # 3. Verify the result is the parsed JSON from the mocked LLM
     assert "findings" in result
