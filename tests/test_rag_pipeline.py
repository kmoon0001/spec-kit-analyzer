import pytest
from unittest.mock import patch, AsyncMock, MagicMock

from src.core.analysis_service import AnalysisService
from src.core.hybrid_retriever import HybridRetriever


@pytest.fixture
<<<<<<< HEAD
def mock_all_dependencies():
    """Mocks all sub-services to test the orchestration logic of AnalysisService."""
    with patch(
        "src.core.analysis_service.parse_document_content"
    ) as mock_parse, patch(
        "src.core.analysis_service.PreprocessingService"
    ) as mock_preproc, patch(
        "src.core.analysis_service.DocumentClassifier"
    ) as mock_classifier, patch(
        "src.core.analysis_service.ComplianceAnalyzer"
    ) as mock_analyzer, patch(
        "src.core.analysis_service.ReportGenerator"
    ) as mock_reporter, patch(
        "src.core.analysis_service.ChecklistService"
    ) as mock_checklist:

        # Configure mock return values
        mock_parse.return_value = [{"sentence": "This is a test sentence."}]
        mock_preproc.return_value.correct_text = AsyncMock(
            return_value="This is a test sentence."
        )
        mock_classifier.return_value.classify_document = AsyncMock(
            return_value="Progress Note"
        )

        mock_analysis_result = {"findings": [{"issue_title": "test finding"}]}
        mock_analyzer.return_value.analyze_document = AsyncMock(
            return_value=mock_analysis_result
        )

        mock_checklist.return_value.evaluate.return_value = []

        mock_reporter.return_value.generate_report = AsyncMock(
            return_value={
                "summary": "Report Summary",
                "analysis": mock_analysis_result,
            }
        )

        yield {
            "parse": mock_parse,
            "preproc": mock_preproc.return_value,
            "classifier": mock_classifier.return_value,
            "analyzer": mock_analyzer.return_value,
            "reporter": mock_reporter.return_value,
            "checklist": mock_checklist.return_value,
=======
def mock_dependencies():
    """
    Mocks all the sub-services that AnalysisService initializes to test its orchestration logic
    without any real model loading, file I/O, or database access.
    """
    with patch("src.core.analysis_service.LLMService"), \
         patch("src.core.analysis_service.HybridRetriever") as mock_retriever_cls, \
         patch("src.core.analysis_service.ReportGenerator") as mock_reporter_cls, \
         patch("src.core.analysis_service.DocumentClassifier") as mock_classifier_cls, \
         patch("src.core.analysis_service.parse_document_content") as mock_parser, \
         patch("src.core.analysis_service.yaml.safe_load") as mock_yaml, \
         patch("src.core.analysis_service.ComplianceAnalyzer") as mock_analyzer_cls, \
         patch("src.core.analysis_service.PreprocessingService"), \
         patch("src.core.analysis_service.PhiScrubberService"), \
         patch("src.core.analysis_service.ExplanationEngine"), \
         patch("src.core.analysis_service.FactCheckerService"), \
         patch("src.core.analysis_service.NLGService"), \
         patch("src.core.analysis_service.PromptManager"), \
         patch("src.core.analysis_service.ChecklistService"):

        # Mock config loading
        mock_yaml.return_value = {
            "models": {
                "generator": "dummy", "generator_filename": "dummy", "fact_checker": "dummy",
                "ner_ensemble": [], "doc_classifier_prompt": "dummy.txt",
                "nlg_prompt_template": "dummy.txt", "analysis_prompt_template": "dummy.txt"
            },
            "llm_settings": {}, "retrieval": {}, "analysis": {},
        }

        # Mock file parsing
        mock_parser.return_value = [{"sentence": "This is a test sentence."}]

        # Mock service behaviors
        mock_classifier_cls.return_value.classify_document = AsyncMock(return_value="Progress Note")
        mock_retriever_cls.return_value.retrieve = AsyncMock(return_value=[])

        mock_analysis_result = {"findings": [{"issue_title": "test finding"}]}
        mock_analyzer_cls.return_value.analyze_document = AsyncMock(return_value=mock_analysis_result)

        mock_reporter_cls.return_value.generate_report = AsyncMock(
            return_value={"summary": "Report Summary", "analysis": mock_analysis_result}
        )

        yield {
            "parser": mock_parser,
            "classifier": mock_classifier_cls.return_value,
            "analyzer": mock_analyzer_cls.return_value,
            "reporter": mock_reporter_cls.return_value,
>>>>>>> ab2d9e5c
        }


@pytest.mark.asyncio
<<<<<<< HEAD
async def test_full_analysis_pipeline_orchestration(mock_all_dependencies):
=======
async def test_full_analysis_pipeline_orchestration(mock_dependencies):
>>>>>>> ab2d9e5c
    """
    Tests that AnalysisService.analyze_document correctly orchestrates its sub-components.
    """
    # Arrange
    mock_retriever = MagicMock(spec=HybridRetriever)

    # We need to patch get_settings because it's called inside the __init__
    with patch("src.core.analysis_service.get_settings") as mock_get_settings:
        # Provide a mock settings object that has the necessary attributes
        mock_settings = MagicMock()
        mock_settings.models.analysis_prompt_template = "dummy.txt"
        mock_settings.models.nlg_prompt_template = "dummy.txt"
        mock_settings.models.doc_classifier_prompt = "dummy.txt"
        mock_settings.analysis.deterministic_focus = "focus"
        # Mock the model dump for LLMService initialization
        mock_settings.models.model_dump.return_value = {
            "generator_profiles": {
                "standard": {"repo": "test-repo", "filename": "test.gguf"}
            }
        }
        mock_settings.llm.model_dump.return_value = {}
        mock_get_settings.return_value = mock_settings

        service = AnalysisService(retriever=mock_retriever)

<<<<<<< HEAD
    test_file_path = "/fake/path/to/doc.txt"

    # Act
    result = await service.analyze_document(test_file_path, discipline="PT")

    # Assert
    mock_all_dependencies["parse"].assert_called_once_with(test_file_path)
    mock_all_dependencies["preproc"].correct_text.assert_awaited_once()
    mock_all_dependencies["classifier"].classify_document.assert_awaited_once()
    mock_all_dependencies["analyzer"].analyze_document.assert_awaited_once()
    mock_all_dependencies["checklist"].evaluate.assert_called_once()
    mock_all_dependencies["reporter"].generate_report.assert_awaited_once()

=======
    # The service's analyze_document method now returns a coroutine
    result = await service.analyze_document(test_file_path, discipline="PT")

    # Verify the initial steps
    mock_dependencies["parser"].assert_called_once_with(test_file_path)
    mock_dependencies["classifier"].classify_document.assert_awaited_once()

    # Verify that the core analysis was delegated correctly
    analyze_call_args = mock_dependencies["analyzer"].analyze_document.call_args
    assert "document_text" in analyze_call_args.kwargs
    assert analyze_call_args.kwargs["discipline"] == "PT"
    assert analyze_call_args.kwargs["doc_type"] == "Progress Note"

    # Verify that the final report is generated and returned
    mock_dependencies["reporter"].generate_report.assert_awaited_once()
>>>>>>> ab2d9e5c
    assert "summary" in result
    assert result["analysis"]["findings"] == [{"issue_title": "test finding"}]<|MERGE_RESOLUTION|>--- conflicted
+++ resolved
@@ -6,54 +6,6 @@
 
 
 @pytest.fixture
-<<<<<<< HEAD
-def mock_all_dependencies():
-    """Mocks all sub-services to test the orchestration logic of AnalysisService."""
-    with patch(
-        "src.core.analysis_service.parse_document_content"
-    ) as mock_parse, patch(
-        "src.core.analysis_service.PreprocessingService"
-    ) as mock_preproc, patch(
-        "src.core.analysis_service.DocumentClassifier"
-    ) as mock_classifier, patch(
-        "src.core.analysis_service.ComplianceAnalyzer"
-    ) as mock_analyzer, patch(
-        "src.core.analysis_service.ReportGenerator"
-    ) as mock_reporter, patch(
-        "src.core.analysis_service.ChecklistService"
-    ) as mock_checklist:
-
-        # Configure mock return values
-        mock_parse.return_value = [{"sentence": "This is a test sentence."}]
-        mock_preproc.return_value.correct_text = AsyncMock(
-            return_value="This is a test sentence."
-        )
-        mock_classifier.return_value.classify_document = AsyncMock(
-            return_value="Progress Note"
-        )
-
-        mock_analysis_result = {"findings": [{"issue_title": "test finding"}]}
-        mock_analyzer.return_value.analyze_document = AsyncMock(
-            return_value=mock_analysis_result
-        )
-
-        mock_checklist.return_value.evaluate.return_value = []
-
-        mock_reporter.return_value.generate_report = AsyncMock(
-            return_value={
-                "summary": "Report Summary",
-                "analysis": mock_analysis_result,
-            }
-        )
-
-        yield {
-            "parse": mock_parse,
-            "preproc": mock_preproc.return_value,
-            "classifier": mock_classifier.return_value,
-            "analyzer": mock_analyzer.return_value,
-            "reporter": mock_reporter.return_value,
-            "checklist": mock_checklist.return_value,
-=======
 def mock_dependencies():
     """
     Mocks all the sub-services that AnalysisService initializes to test its orchestration logic
@@ -103,16 +55,16 @@
             "classifier": mock_classifier_cls.return_value,
             "analyzer": mock_analyzer_cls.return_value,
             "reporter": mock_reporter_cls.return_value,
->>>>>>> ab2d9e5c
         }
 
 
 @pytest.mark.asyncio
-<<<<<<< HEAD
-async def test_full_analysis_pipeline_orchestration(mock_all_dependencies):
-=======
 async def test_full_analysis_pipeline_orchestration(mock_dependencies):
->>>>>>> ab2d9e5c
+    """
+    Tests that AnalysisService.analyze_document correctly orchestrates its sub-components.
+    """
+    # test code here
+
     """
     Tests that AnalysisService.analyze_document correctly orchestrates its sub-components.
     """
@@ -138,36 +90,24 @@
 
         service = AnalysisService(retriever=mock_retriever)
 
-<<<<<<< HEAD
-    test_file_path = "/fake/path/to/doc.txt"
+test_file_path = "/fake/path/to/doc.txt"
 
-    # Act
-    result = await service.analyze_document(test_file_path, discipline="PT")
+# Act
+result = await service.analyze_document(test_file_path, discipline="PT")
 
-    # Assert
-    mock_all_dependencies["parse"].assert_called_once_with(test_file_path)
-    mock_all_dependencies["preproc"].correct_text.assert_awaited_once()
-    mock_all_dependencies["classifier"].classify_document.assert_awaited_once()
-    mock_all_dependencies["analyzer"].analyze_document.assert_awaited_once()
-    mock_all_dependencies["checklist"].evaluate.assert_called_once()
-    mock_all_dependencies["reporter"].generate_report.assert_awaited_once()
+# Assert – Verify the initial calls and pipeline orchestration
+mock_dependencies["parser"].assert_called_once_with(test_file_path)
+mock_dependencies["classifier"].classify_document.assert_awaited_once()
 
-=======
-    # The service's analyze_document method now returns a coroutine
-    result = await service.analyze_document(test_file_path, discipline="PT")
+# Verify that the core analysis was delegated correctly
+analyze_call_args = mock_dependencies["analyzer"].analyze_document.call_args
+assert "document_text" in analyze_call_args.kwargs
+assert analyze_call_args.kwargs["discipline"] == "PT"
+assert analyze_call_args.kwargs["doc_type"] == "Progress Note"
 
-    # Verify the initial steps
-    mock_dependencies["parser"].assert_called_once_with(test_file_path)
-    mock_dependencies["classifier"].classify_document.assert_awaited_once()
+# Verify final report is generated and returned
+mock_dependencies["reporter"].generate_report.assert_awaited_once()
 
-    # Verify that the core analysis was delegated correctly
-    analyze_call_args = mock_dependencies["analyzer"].analyze_document.call_args
-    assert "document_text" in analyze_call_args.kwargs
-    assert analyze_call_args.kwargs["discipline"] == "PT"
-    assert analyze_call_args.kwargs["doc_type"] == "Progress Note"
-
-    # Verify that the final report is generated and returned
-    mock_dependencies["reporter"].generate_report.assert_awaited_once()
->>>>>>> ab2d9e5c
-    assert "summary" in result
-    assert result["analysis"]["findings"] == [{"issue_title": "test finding"}]+# Final result checks
+assert "summary" in result
+assert result["analysis"]["findings"] == [{"issue_title": "test finding"}]