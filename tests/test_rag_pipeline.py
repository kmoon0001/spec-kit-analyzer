import pytest
from unittest.mock import patch, MagicMock

from src.core.analysis_service import AnalysisService

@pytest.fixture
def mock_dependencies():
<<<<<<< HEAD
    """Mocks all the sub-services that AnalysisService initializes."""
    with patch('src.core.analysis_service.LLMService') as mock_llm, \
         patch('src.core.analysis_service.FactCheckerService') as mock_fact_checker, \
         patch('src.core.analysis_service.NERPipeline') as mock_ner, \
         patch('src.core.analysis_service.HybridRetriever') as mock_retriever, \
         patch('src.core.analysis_service.ReportGenerator') as mock_reporter, \
         patch('src.core.analysis_service.ExplanationEngine') as mock_explanation, \
         patch('src.core.analysis_service.DocumentClassifier') as mock_classifier, \
         patch('src.core.analysis_service.PromptManager') as mock_prompt_manager, \
         patch('src.core.analysis_service.ComplianceAnalyzer') as mock_analyzer, \
         patch('src.core.analysis_service.parse_document_content') as mock_parser, \
         patch('src.core.analysis_service.yaml.safe_load') as mock_yaml:
        
        # Configure return values for the mocked components
=======
    """
    Mocks all the sub-services that AnalysisService initializes to test its orchestration logic
    without any real model loading, file I/O, or database access.
    """
    # We patch every external class that AnalysisService tries to initialize.
    with patch('src.core.analysis_service.LLMService') as mock_llm, \
         patch('src.core.analysis_service.FactCheckerService') as mock_fc, \
         patch('src.core.analysis_service.NERPipeline') as mock_ner, \
         patch('src.core.analysis_service.HybridRetriever') as mock_retriever, \
         patch('src.core.analysis_service.PreprocessingService') as mock_preproc, \
         patch('src.core.analysis_service.ReportGenerator') as mock_reporter, \
         patch('src.core.analysis_service.DocumentClassifier') as mock_classifier, \
         patch('src.core.analysis_service.NLGService') as mock_nlg, \
         patch('src.core.analysis_service.PromptManager') as mock_pm, \
         patch('src.core.analysis_service.ExplanationEngine') as mock_ee, \
         patch('src.core.analysis_service.ComplianceAnalyzer') as mock_analyzer, \
         patch('src.core.analysis_service.parse_document_content') as mock_parser, \
         patch('src.core.analysis_service.yaml.safe_load') as mock_yaml:

        # Configure a dummy config so that __init__ can run without errors
        mock_yaml.return_value = {
            'models': {
                'generator': 'dummy', 'generator_filename': 'dummy', 'fact_checker': 'dummy',
                'ner_ensemble': [], 'doc_classifier_prompt': '', 'nlg_prompt_template': '',
                'analysis_prompt_template': ''
            },
            'llm_settings': {}
        }

        # Configure the return values for the mocked components that are called
>>>>>>> 0efad76d
        mock_parser.return_value = [{'sentence': 'This is a test sentence.'}]
        # The instance of the classifier mock needs to have its method configured
        mock_classifier.return_value.classify_document.return_value = "Progress Note"
<<<<<<< HEAD
        mock_analyzer.return_value.analyze_document.return_value = {"findings": ["finding1"]}
=======
        # The instance of the analyzer mock is what gets called
        mock_analyzer.return_value.analyze_document.return_value = {"findings": ["test finding"]}
>>>>>>> 0efad76d

        # Yield a dictionary of the mock objects for assertions in the test
        yield {
            'parser': mock_parser,
<<<<<<< HEAD
            'classifier': mock_classifier,
            'analyzer': mock_analyzer,
=======
            'preproc': mock_preproc,
            'classifier': mock_classifier,
            'analyzer': mock_analyzer
>>>>>>> 0efad76d
        }

def test_full_analysis_pipeline_orchestration(mock_dependencies):
    """
    Tests that AnalysisService.analyze_document correctly orchestrates its sub-components.
    """
    # Arrange: Initializing the service will use all the mocked components from the fixture
    service = AnalysisService()
    test_file_path = "/fake/path/to/doc.txt"

<<<<<<< HEAD
    # Act
    result = service.analyze_document(test_file_path, "PT")
=======
    # Act: Call the method being tested
    result = service.analyze_document(test_file_path, discipline="PT")
>>>>>>> 0efad76d

    # Assert
    # 1. Verify that the document was parsed
    mock_dependencies['parser'].assert_called_once_with(test_file_path)

    # 2. Verify that the document was classified
    mock_dependencies['classifier'].return_value.classify_document.assert_called_once()

    # 3. Verify that the core analysis was performed with the correct arguments
    analyze_call_args = mock_dependencies['analyzer'].return_value.analyze_document.call_args
    assert analyze_call_args.kwargs['doc_type'] == "Progress Note"
    assert analyze_call_args.kwargs['discipline'] == "PT"

<<<<<<< HEAD
    # 4. Verify the final output is the result from the analyzer
    assert result == {"findings": ["finding1"]}
=======
    # 4. Verify that the final result from the analyzer is returned
    assert result == {"findings": ["test finding"]}
>>>>>>> 0efad76d
<|MERGE_RESOLUTION|>--- conflicted
+++ resolved
@@ -5,22 +5,6 @@
 
 @pytest.fixture
 def mock_dependencies():
-<<<<<<< HEAD
-    """Mocks all the sub-services that AnalysisService initializes."""
-    with patch('src.core.analysis_service.LLMService') as mock_llm, \
-         patch('src.core.analysis_service.FactCheckerService') as mock_fact_checker, \
-         patch('src.core.analysis_service.NERPipeline') as mock_ner, \
-         patch('src.core.analysis_service.HybridRetriever') as mock_retriever, \
-         patch('src.core.analysis_service.ReportGenerator') as mock_reporter, \
-         patch('src.core.analysis_service.ExplanationEngine') as mock_explanation, \
-         patch('src.core.analysis_service.DocumentClassifier') as mock_classifier, \
-         patch('src.core.analysis_service.PromptManager') as mock_prompt_manager, \
-         patch('src.core.analysis_service.ComplianceAnalyzer') as mock_analyzer, \
-         patch('src.core.analysis_service.parse_document_content') as mock_parser, \
-         patch('src.core.analysis_service.yaml.safe_load') as mock_yaml:
-        
-        # Configure return values for the mocked components
-=======
     """
     Mocks all the sub-services that AnalysisService initializes to test its orchestration logic
     without any real model loading, file I/O, or database access.
@@ -51,28 +35,18 @@
         }
 
         # Configure the return values for the mocked components that are called
->>>>>>> 0efad76d
         mock_parser.return_value = [{'sentence': 'This is a test sentence.'}]
         # The instance of the classifier mock needs to have its method configured
         mock_classifier.return_value.classify_document.return_value = "Progress Note"
-<<<<<<< HEAD
-        mock_analyzer.return_value.analyze_document.return_value = {"findings": ["finding1"]}
-=======
         # The instance of the analyzer mock is what gets called
         mock_analyzer.return_value.analyze_document.return_value = {"findings": ["test finding"]}
->>>>>>> 0efad76d
 
         # Yield a dictionary of the mock objects for assertions in the test
         yield {
             'parser': mock_parser,
-<<<<<<< HEAD
-            'classifier': mock_classifier,
-            'analyzer': mock_analyzer,
-=======
             'preproc': mock_preproc,
             'classifier': mock_classifier,
             'analyzer': mock_analyzer
->>>>>>> 0efad76d
         }
 
 def test_full_analysis_pipeline_orchestration(mock_dependencies):
@@ -83,17 +57,13 @@
     service = AnalysisService()
     test_file_path = "/fake/path/to/doc.txt"
 
-<<<<<<< HEAD
-    # Act
-    result = service.analyze_document(test_file_path, "PT")
-=======
     # Act: Call the method being tested
     result = service.analyze_document(test_file_path, discipline="PT")
->>>>>>> 0efad76d
 
     # Assert
-    # 1. Verify that the document was parsed
+    # 1. Verify that the document was parsed and preprocessed
     mock_dependencies['parser'].assert_called_once_with(test_file_path)
+    mock_dependencies['preproc'].return_value.correct_text.assert_called_once()
 
     # 2. Verify that the document was classified
     mock_dependencies['classifier'].return_value.classify_document.assert_called_once()
@@ -103,10 +73,5 @@
     assert analyze_call_args.kwargs['doc_type'] == "Progress Note"
     assert analyze_call_args.kwargs['discipline'] == "PT"
 
-<<<<<<< HEAD
-    # 4. Verify the final output is the result from the analyzer
-    assert result == {"findings": ["finding1"]}
-=======
     # 4. Verify that the final result from the analyzer is returned
-    assert result == {"findings": ["test finding"]}
->>>>>>> 0efad76d
+    assert result == {"findings": ["test finding"]}