--- conflicted
+++ resolved
@@ -160,13 +160,9 @@
         QMainWindow, QToolBar, QLabel, QFileDialog, QMessageBox, QApplication,
         QDialog, QVBoxLayout, QHBoxLayout, QLineEdit, QComboBox, QPushButton,
         QSpinBox, QCheckBox, QTextEdit, QSplitter, QGroupBox, QListWidget, QWidget,
-<<<<<<< HEAD
-    QProgressDialog, QSizePolicy, QStatusBar, QProgressBar, QMenu, QTabWidget, QGridLayout,
-    QTableWidget, QTableWidgetItem
-=======
-        QProgressDialog, QSizePolicy, QStatusBar, QProgressBar, QMenu, QTabWidget, QGridLayout,
-        QListWidgetItem
->>>>>>> 7982ec7b
+QProgressDialog, QSizePolicy, QStatusBar, QProgressBar, QMenu, QTabWidget, QGridLayout,
+QTableWidget, QTableWidgetItem, QListWidgetItem
+
     )
     from PyQt6.QtGui import QAction, QFont, QTextDocument, QPdfWriter
     from PyQt6.QtCore import Qt, QThread, pyqtSignal as Signal, QObject, QDate
@@ -1038,18 +1034,9 @@
         if "compliance_score" not in columns:
             cur.execute("ALTER TABLE analysis_runs ADD COLUMN compliance_score REAL")
             logger.info("Upgraded analysis_runs table to include 'compliance_score' column.")
-<<<<<<< HEAD
-        if "json_report_path" not in columns:
-            cur.execute("ALTER TABLE analysis_runs ADD COLUMN json_report_path TEXT")
-            logger.info("Upgraded analysis_runs table to include 'json_report_path' column.")
-=======
-        if "disciplines" not in columns:
-            cur.execute("ALTER TABLE analysis_runs ADD COLUMN disciplines TEXT")
-            logger.info("Upgraded analysis_runs table to include 'disciplines' column.")
-        if "file_path" not in columns:
-            cur.execute("ALTER TABLE analysis_runs ADD COLUMN file_path TEXT")
-            logger.info("Upgraded analysis_runs table to include 'file_path' column.")
->>>>>>> 7982ec7b
+QProgressDialog, QSizePolicy, QStatusBar, QProgressBar, QMenu, QTabWidget, QGridLayout, \
+QTableWidget, QTableWidgetItem, QListWidgetItem
+
 
         cur.execute("""
                     CREATE TABLE IF NOT EXISTS reviewed_findings
@@ -1094,11 +1081,18 @@
         logger.warning(f"Ensure analytics schema failed: {e}")
 
 def persist_analysis_run(file_path: str, run_time: str, metrics: dict, issues_scored: list[dict],
-<<<<<<< HEAD
-                         compliance: dict, mode: str, json_path: Optional[str] = None) -> Optional[int]:
-=======
-                         compliance: dict, mode: str, disciplines: List[str]) -> Optional[int]:
->>>>>>> 7982ec7b
+if "json_report_path" not in columns:
+    cur.execute("ALTER TABLE analysis_runs ADD COLUMN json_report_path TEXT")
+    logger.info("Upgraded analysis_runs table to include 'json_report_path' column.")
+
+if "disciplines" not in columns:
+    cur.execute("ALTER TABLE analysis_runs ADD COLUMN disciplines TEXT")
+    logger.info("Upgraded analysis_runs table to include 'disciplines' column.")
+
+if "file_path" not in columns:
+    cur.execute("ALTER TABLE analysis_runs ADD COLUMN file_path TEXT")
+    logger.info("Upgraded analysis_runs table to include 'file_path' column.")
+
     try:
         import json
         disciplines_json = json.dumps(disciplines)
@@ -1106,23 +1100,16 @@
             cur = conn.cursor()
             cur.execute("""
                         INSERT INTO analysis_runs (file_name, run_time, pages_est, flags, findings, suggestions, notes,
-<<<<<<< HEAD
-                                                   sentences_final, dedup_removed, compliance_score, mode, json_report_path)
-                        VALUES (?, ?, ?, ?, ?, ?, ?, ?, ?, ?, ?, ?)
-=======
-                                                   sentences_final, dedup_removed, compliance_score, mode, disciplines, file_path)
-                        VALUES (?, ?, ?, ?, ?, ?, ?, ?, ?, ?, ?, ?, ?)
->>>>>>> 7982ec7b
+..., mode, json_report_path, disciplines, file_path)
+VALUES (?, ?, ?, ?, ?, ?, ?, ?, ?, ?, ?, ?, ?, ?)
+
                         """, (
                             os.path.basename(file_path), run_time,
                             int(metrics.get("pages", 0)), int(metrics.get("flags", 0)), int(metrics.get("findings", 0)),
                             int(metrics.get("suggestions", 0)), int(metrics.get("notes", 0)),
                             int(metrics.get("sentences_final", 0)), int(metrics.get("dedup_removed", 0)),
-<<<<<<< HEAD
-                            float(compliance.get("score", 0.0)), mode, json_path
-=======
-                            float(compliance.get("score", 0.0)), mode, disciplines_json, file_path
->>>>>>> 7982ec7b
+float(compliance.get("score", 0.0)), mode, json_path, disciplines_json, file_path
+
                         ))
             run_id = int(cur.lastrowid)
             if issues_scored:
@@ -2279,11 +2266,17 @@
         }
 
         try:
-<<<<<<< HEAD
-            persist_analysis_run(file_path, _now_iso(), metrics, issues_scored, compliance, CURRENT_REVIEW_MODE, json_path=json_path)
-=======
-            persist_analysis_run(file_path, _now_iso(), metrics, issues_scored, compliance, CURRENT_REVIEW_MODE, selected_disciplines)
->>>>>>> 7982ec7b
+persist_analysis_run(
+    file_path,
+    _now_iso(),
+    metrics,
+    issues_scored,
+    compliance,
+    CURRENT_REVIEW_MODE,
+    json_path=json_path,
+    selected_disciplines=selected_disciplines
+)
+
         except Exception:
             ...
         try:
@@ -2521,7 +2514,7 @@
         self.tabs.addTab(results_tab, "Analysis Results")
         self.tabs.addTab(logs_tab, "Application Logs")
 
-<<<<<<< HEAD
+
         # --- Logs Tab Layout ---
         logs_layout = QVBoxLayout(logs_tab)
         self.txt_logs = QTextEdit()
@@ -2529,8 +2522,7 @@
         self.txt_logs.setFontFamily("monospace")
         self.txt_logs.setPlaceholderText("Application events will be logged here.")
         logs_layout.addWidget(self.txt_logs)
-=======
->>>>>>> 7982ec7b
+
 
         # --- Analytics Tab ---
         analytics_tab = QWidget()
@@ -2556,14 +2548,9 @@
         # Matplotlib chart
         self.analytics_figure = Figure(figsize=(5, 4.5)) # Increased height for two charts
         self.analytics_canvas = FigureCanvas(self.analytics_figure)
-<<<<<<< HEAD
-        self.analytics_canvas.mpl_connect('pick_event', self.on_chart_pick)
-=======
-        self.analytics_canvas.mpl_connect('pick_event', self._on_analytics_pick)
-        self.analytics_canvas.mpl_connect('button_press_event', self.on_chart_click)
-
-        main
->>>>>>> 7982ec7b
+self.analytics_canvas.mpl_connect('pick_event', self.on_chart_pick)  # or self._on_analytics_pick if preferred
+self.analytics_canvas.mpl_connect('button_press_event', self.on_chart_click)
+
         analytics_layout.addWidget(self.analytics_canvas)
 
         # Heatmap chart
@@ -2598,39 +2585,30 @@
 
         analytics_layout.addWidget(stats_group)
 
-<<<<<<< HEAD
-        # Bias auditing metrics
-        bias_group = QGroupBox("Bias Auditing")
-        bias_outer_layout = QVBoxLayout(bias_group)
-
-        # Layout for overall metrics
-        overall_bias_layout = QHBoxLayout()
-        overall_bias_layout.addWidget(QLabel("<b>Overall Demographic Parity Difference:</b>"))
-        self.lbl_demographic_parity = QLabel("N/A")
-        self.lbl_demographic_parity.setStyleSheet("font-weight: bold;")
-        overall_bias_layout.addWidget(self.lbl_demographic_parity)
-        overall_bias_layout.addStretch(1)
-        bias_outer_layout.addLayout(overall_bias_layout)
-
-        # Layout for the grid of by-group metrics
-        self.bias_layout = QGridLayout()
-        self.bias_layout.setContentsMargins(10, 10, 10, 10)
-        self.bias_layout.addWidget(QLabel("<b>Discipline</b>"), 0, 0)
-        self.bias_layout.addWidget(QLabel("<b>Selection Rate (Flagged)</b>"), 0, 1)
-        self.bias_layout.setColumnStretch(2, 1) # Spacer to align columns
-        bias_outer_layout.addLayout(self.bias_layout)
-=======
-        # --- Bias Audit Section ---
-        bias_group = QGroupBox("Bias Audit (by Discipline)")
-        bias_layout = QVBoxLayout(bias_group)
-        self.bias_audit_label = QLabel("Click 'Refresh Analytics' to run the audit.")
-        self.bias_audit_label.setWordWrap(True)
-        bias_layout.addWidget(self.bias_audit_label)
-
-        self.bias_figure = Figure(figsize=(5, 2.5))
-        self.bias_canvas = FigureCanvas(self.bias_figure)
-        bias_layout.addWidget(self.bias_canvas)
->>>>>>> 7982ec7b
+bias_group = QGroupBox("Bias Auditing (by Discipline)")
+bias_layout = QVBoxLayout(bias_group)
+
+# Overall demographic parity labels (from feature branch)
+overall_bias_layout = QHBoxLayout()
+overall_bias_layout.addWidget(QLabel("<b>Overall Demographic Parity Difference:</b>"))
+self.lbl_demographic_parity = QLabel("N/A")
+self.lbl_demographic_parity.setStyleSheet("font-weight: bold;")
+overall_bias_layout.addWidget(self.lbl_demographic_parity)
+overall_bias_layout.addStretch(1)
+bias_layout.addLayout(overall_bias_layout)
+
+# Grid layout for by-group metrics (from feature branch)
+self.bias_grid_layout = QGridLayout()
+self.bias_grid_layout.setContentsMargins(10, 10, 10, 10)
+self.bias_grid_layout.addWidget(QLabel("<b>Discipline</b>"), 0, 0)
+self.bias_grid_layout.addWidget(QLabel("<b>Selection Rate (Flagged)</b>"), 0, 1)
+self.bias_grid_layout.setColumnStretch(2, 1)
+bias_layout.addLayout(self.bias_grid_layout)
+
+# Matplotlib Canvas for visual bias audit (from main branch)
+self.bias_figure = Figure(figsize=(5, 2.5))
+self.bias_canvas = FigureCanvas(self.bias_figure)
+bias_layout.addWidget(self.bias_canvas)
 
         analytics_layout.addWidget(bias_group)
 
@@ -2693,15 +2671,8 @@
         self.txt_rubric = QTextEdit()
         self.txt_rubric.setVisible(False) # Not shown in main UI
 
-<<<<<<< HEAD
-        self._update_analytics_tab()
-=======
-        # Automatically load analytics on startup
-        self._update_analytics_tab()
-
-
-        
->>>>>>> 7982ec7b
+# Automatically load analytics on startup
+self._update_analytics_tab()
     def action_clear_all(self):
         try:
             self._current_report_path = None
