--- conflicted
+++ resolved
@@ -146,22 +146,6 @@
     from PyQt6.QtGui import QAction, QFont, QTextDocument, QPdfWriter
 from PyQt6.QtCore import Qt, QThread, pyqtSignal as Signal, QObject
 
-<<<<<<< HEAD
-    # Local imports
-    try:
-        from .local_llm import LocalRAG
-        from .rubric_service import RubricService, ComplianceRule
-        from .guideline_service import GuidelineService
-        from .text_chunking import RecursiveCharacterTextSplitter
-    except ImportError as e:
-        logger.error(f"Failed to import local modules: {e}. Ensure you're running as a package.")
-        # Define dummy classes if imports fail, to prevent crashing on startup
-        class LocalRAG: pass
-        class RubricService: pass
-        class ComplianceRule: pass
-        class GuidelineService: pass
-        class RecursiveCharacterTextSplitter: pass
-=======
 # Matplotlib for analytics chart
 from matplotlib.backends.backend_qtagg import FigureCanvasQTAgg as FigureCanvas
 from matplotlib.figure import Figure
@@ -171,6 +155,7 @@
     from .local_llm import LocalRAG
     from .rubric_service import RubricService, ComplianceRule
     from .guideline_service import GuidelineService
+    from .text_chunking import RecursiveCharacterTextSplitter
 except ImportError as e:
     logger.error(f"Failed to import local modules: {e}. Ensure you're running as a package.")
     # Define dummy classes if imports fail, to prevent crashing on startup
@@ -178,7 +163,7 @@
     class RubricService: pass
     class ComplianceRule: pass
     class GuidelineService: pass
->>>>>>> 0b469e25
+    class RecursiveCharacterTextSplitter: pass
 
 
     # --- LLM Loader Worker ---
@@ -690,13 +675,6 @@
         logger.warning(f"Failed to open path {p}: {e}")
 
 # --- Parsing (PDF/DOCX/CSV/XLSX/Images with optional OCR) ---
-<<<<<<< HEAD
-def parse_document_content(file_path: str) -> List[Tuple[str, str]]:
-    """
-    Parses the content of a document and splits it into chunks.
-    Uses a recursive character text splitter for more effective chunking.
-    """
-=======
 def split_sentences(text: str) -> list[str]:
     if not text:
         return []
@@ -706,10 +684,14 @@
     return [s for s in sents if s]
 
 def parse_document_content(file_path: str) -> List[Tuple[str, str]]:
+    """
+    Parses the content of a document and splits it into chunks.
+    Uses a recursive character text splitter for more effective chunking.
+    """
     if not os.path.exists(file_path):
         return [(f"Error: File not found at {file_path}", "File System")]
-
->>>>>>> 0b469e25
+    # (rest of parse_document_content implementation here)
+
     ext = os.path.splitext(file_path)[1].lower()
 
     # Initialize the text splitter with configurable settings
