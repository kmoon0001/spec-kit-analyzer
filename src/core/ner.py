--- conflicted
+++ resolved
@@ -23,11 +23,6 @@
         # Check for pytest environment to mock the model loading
         if os.environ.get("PYTEST_RUNNING") == "1":
             logger.info("NERPipeline initialized with a mock pipeline for testing.")
-<<<<<<< HEAD
-            mock_pipeline = MagicMock()
-            mock_pipeline.return_value = [
-                {'entity_group': 'test_entity', 'word': 'test', 'start': 10, 'end': 14}
-=======
             # Create a mock pipeline that returns a predefined entity structure
             mock_pipeline = MagicMock()
             mock_pipeline.return_value = [
@@ -37,7 +32,6 @@
                     'start': 10,
                     'end': 14
                 }
->>>>>>> 3546c57f
             ]
             self.pipelines.append(mock_pipeline)
             return
@@ -51,83 +45,7 @@
                 logger.info(f"Successfully loaded NER model: {model_name}")
             except Exception as e:
                 logger.error(f"Failed to load NER model {model_name}: {e}", exc_info=True)
-<<<<<<< HEAD
 
     def extract_entities(self, text: str) -> List[Dict[str, Any]]:
         """
-        Extracts entities from the text using the ensemble of models and merges the results.
-
-        Args:
-            text: The input text to analyze.
-
-        Returns:
-            A list of unique entities found by the ensemble.
-        """
-        if not self.pipelines:
-            logger.warning("No NER models loaded. Cannot extract entities.")
-            return []
-
-        all_entities = set()
-
-        for ner_pipeline in self.pipelines:
-            try:
-                entities = ner_pipeline(text)
-                for entity in entities:
-                    entity_tuple = (
-                        entity.get('entity_group'),
-                        entity.get('word'),
-                        entity.get('start'),
-                        entity.get('end')
-                    )
-                    all_entities.add(entity_tuple)
-            except Exception as e:
-                logger.error(f"Error during entity extraction with one of the models: {e}", exc_info=True)
-
-        unique_entity_list = [
-            {
-                "entity_group": group,
-                "word": word,
-                "start": start,
-                "end": end
-            }
-            for group, word, start, end in all_entities
-        ]
-=======
-
-        if not self.pipelines:
-            logger.warning("No NER models were loaded. The NER pipeline will be non-functional.")
-
-    def extract_entities(self, text: str) -> List[Dict[str, Any]]:
-        """
-        Extracts entities from the text using the ensemble of NER models.
-        """
-        if not self.pipelines:
-            return []
-
-        all_entities = []
-        for p in self.pipelines:
-            try:
-                entities = p(text)
-                all_entities.extend(entities)
-            except Exception as e:
-                logger.error(f"Error during NER prediction: {e}", exc_info=True)
-
-        return self._consolidate_entities(all_entities)
-
-    @staticmethod
-    def _consolidate_entities(entities: List[Dict[str, Any]]) -> List[Dict[str, Any]]:
-        """
-        Consolidates entities from multiple models, removing duplicates.
-        """
-        unique_entities = {}
-        for entity in entities:
-            key = (entity['entity_group'], entity['word'], entity['start'], entity['end'])
-            if key not in unique_entities:
-                unique_entities[key] = entity
-
-        unique_entity_list = list(unique_entities.values())
-        unique_entity_list.sort(key=lambda x: x['start'])
->>>>>>> 3546c57f
-
-        logger.info(f"Extracted {len(unique_entity_list)} unique entities from ensemble.")
-        return unique_entity_list+        Extracts entities from the text using the ensemble of models and merges the results.