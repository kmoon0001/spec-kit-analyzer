--- conflicted
+++ resolved
@@ -21,13 +21,8 @@
             chunks (list[dict]): A list of chunks from the smart_chunker.
                                  Each chunk is a dict with 'sentence', 'window', and 'metadata'.
         """
-<<<<<<< HEAD
         self.settings = get_settings()
         model_name = self.settings.retrieval_settings.dense_model_name
-=======
-        self.config = load_config()
-        model_name = self.config["models"]["retriever"]
->>>>>>> 0331637e
 
         self.chunks = chunks
         self.is_index_ready = False
@@ -92,8 +87,8 @@
                     for item in metadata_filter.items()
                 )
             ]
-            if not candidate_chunks:
-                return []  # No chunks matched the filter
+        if not candidate_chunks:
+            return []  # No chunks matched the filter
 
         # 2. Embedding and Searching
         query_embedding = self.model.encode([query])
@@ -105,10 +100,7 @@
 
         # 3. Post-filtering and result assembly
         results = []
-<<<<<<< HEAD
-=======
         # Get the indices of the candidate chunks for quick lookup
->>>>>>> 0331637e
         candidate_indices = {
             i for i, chunk in enumerate(self.chunks) if chunk in candidate_chunks
         }
@@ -116,7 +108,7 @@
         for i in indices[0]:
             if i != -1 and i in candidate_indices:
                 results.append(self.chunks[i])
-            if len(results) == top_k:
-                break
+                if len(results) == top_k:
+                    break
 
         return results