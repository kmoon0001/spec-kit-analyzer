--- conflicted
+++ resolved
@@ -10,13 +10,6 @@
     A service to handle periodic database maintenance tasks, like purging old data.
     This service runs synchronously within a background thread managed by APScheduler.
     """
-<<<<<<< HEAD
-    @staticmethod
-    def purge_old_reports(retention_days: int):
-        """
-        Connects to the database and purges reports older than the retention period.
-=======
->>>>>>> 4db3b6bb
 
     @staticmethod
     def _purge_old_reports_sync(retention_days: int):
