import logging
import asyncio
<<<<<<< HEAD
from src.database.database import AsyncSessionLocal
from src import crud
=======
from ..database import AsyncSessionLocal, crud
from ..config import get_settings
>>>>>>> e8f13668

logger = logging.getLogger(__name__)


async def _purge_old_reports_async():
    """
    Asynchronously connects to the database and purges old reports based on
    the retention policy defined in the application settings.
    """
    settings = get_settings()
    retention_days = settings.maintenance.purge_retention_days

    if retention_days <= 0:
        logger.info("Database purging is disabled (retention_days <= 0).")
        return

    logger.info(
        "Starting database maintenance job: Purging reports older than %d days.",
        retention_days,
    )

    async with AsyncSessionLocal() as db:
        try:
            num_deleted = await crud.delete_reports_older_than(db, days=retention_days)
            if num_deleted > 0:
                logger.info(
                    "Successfully purged %d old reports from the database.", num_deleted
                )
            else:
                logger.info("No old reports found to purge.")
        except Exception as e:
            logger.error(
                "An error occurred during the database purge operation: %s",
                e,
                exc_info=True,
            )


def run_database_maintenance():
    """
    Synchronous entry point for the database maintenance task.

    This function is designed to be called by a synchronous scheduler (like APScheduler).
    It runs the core asynchronous purge logic in a new asyncio event loop.
    """
    logger.info("Scheduler triggered: Kicking off database maintenance task.")
    try:
        asyncio.run(_purge_old_reports_async())
        logger.info("Database maintenance task finished.")
    except Exception as e:
        logger.error(
            "An unexpected error occurred while running the database maintenance task: %s",
            e,
            exc_info=True,
        )<|MERGE_RESOLUTION|>--- conflicted
+++ resolved
@@ -1,12 +1,7 @@
 import logging
 import asyncio
-<<<<<<< HEAD
 from src.database.database import AsyncSessionLocal
 from src import crud
-=======
-from ..database import AsyncSessionLocal, crud
-from ..config import get_settings
->>>>>>> e8f13668
 
 logger = logging.getLogger(__name__)
 
