# Python
from __future__ import annotations

# Standard library
import json
import logging
import os
import re
import tempfile
import joblib
from typing import List, Tuple

# Third-party
import pdfplumber
import requests
import numpy as np
import faiss
from sentence_transformers import SentenceTransformer
from ..config import get_config
from ..parsing import parse_guideline_file

logger = logging.getLogger(__name__)

class GuidelineService:
    """
    Manages loading, indexing, and searching of compliance guidelines using a neural retriever.
    Implements caching for the FAISS index and guideline chunks to improve startup time.
    """

    def __init__(self, sources: List[str]):
<<<<<<< HEAD:src/guideline_service.py
        """Initializes the GuidelineService."""
        self.config = load_config()
        model_name = self.config['models']['retriever']
||||||| e2d13ea:src/guideline_service.py
        """
        Initializes the GuidelineService.
        """
        self.config = load_config()
        model_name = self.config['models']['retriever']
=======
        """Initializes the GuidelineService."""
        self.config = get_config()
        model_name = self.config.models.retriever
>>>>>>> main:src/core/guideline_service.py

        self.guideline_chunks: List[Tuple[str, str]] = []
        self.is_index_ready = False
        self.faiss_index = None

        self.cache_dir = "data"
        self.index_path = os.path.join(self.cache_dir, "guidelines.index")
        self.chunks_path = os.path.join(self.cache_dir, "guidelines.joblib")
        self.source_paths = sources

        logger.info(f"Loading Sentence Transformer model: {model_name}")
        self.model = SentenceTransformer(model_name, model_kwargs={'revision': '96786c7'})

        self._load_or_build_index()
        logger.info("GuidelineService initialized.")

    def classify_document(self, document_text: str) -> str:
        """
        Classifies the document based on its content.
        Placeholder implementation.
        """
        return "Unknown"

    def _load_or_build_index(self):
        """Loads the index from cache if valid, otherwise builds it from source."""
        if self._is_cache_valid():
            logger.info("Loading guidelines index from cache...")
            self._load_index_from_cache()
        else:
            logger.info("Cache not found or is invalid. Building index from source...")
            self._build_index_from_sources()
            self._save_index_to_cache()

    def _is_cache_valid(self) -> bool:
        """Checks if the cached index and chunks exist and are up-to-date."""
        if not os.path.exists(self.index_path) or not os.path.exists(self.chunks_path):
            return False

        with open(self.chunks_path, 'rb') as f:
<<<<<<< HEAD
            cached_chunks = joblib.load(f)
        cached_sources = {chunk[1] for chunk in cached_chunks}
        current_sources = {os.path.basename(path) for path in self.source_paths}
||||||| 24e8eb0
            cached_chunks = pickle.load(f)
        cached_sources = set(chunk[1] for chunk in cached_chunks)
        current_sources = set(os.path.basename(path) for path in self.source_paths)
=======
            cached_chunks = pickle.load(f)
        cached_sources = {chunk[1] for chunk in cached_chunks}
        current_sources = {os.path.basename(path) for path in self.source_paths}
>>>>>>> origin/main
        if cached_sources != current_sources:
            return False

        cache_mod_time = os.path.getmtime(self.index_path)
        for src_path in self.source_paths:
            if not os.path.exists(src_path) or os.path.getmtime(src_path) > cache_mod_time:
                return False
        return True

    def _load_index_from_cache(self):
        """Loads the FAISS index and guideline chunks from disk."""
        try:
            self.faiss_index = faiss.read_index(self.index_path)
            with open(self.chunks_path, 'rb') as f:
                self.guideline_chunks = joblib.load(f)
            self.is_index_ready = True
            logger.info(f"Successfully loaded {len(self.guideline_chunks)} chunks and FAISS index from cache.")
        except Exception as e:
            logger.error(f"Failed to load index from cache: {e}")
            self.is_index_ready = False

    def _save_index_to_cache(self):
        """Saves the FAISS index and guideline chunks to disk."""
        if not self.faiss_index or not self.guideline_chunks:
            logger.warning("Attempted to save cache, but index or chunks are missing.")
            return

        try:
            faiss.write_index(self.faiss_index, self.index_path)
            with open(self.chunks_path, 'wb') as f:
                joblib.dump(self.guideline_chunks, f)
            logger.info(f"Successfully saved index and chunks to '{self.cache_dir}'.")
        except Exception as e:
            logger.error(f"Failed to save index to cache: {e}")

    def _build_index_from_sources(self) -> None:
        """Loads guidelines from a list of local file paths and builds a FAISS index."""
        self.guideline_chunks = []
        for source_path in self.source_paths:
            self.guideline_chunks.extend(self._load_from_local_path(source_path))

        if self.guideline_chunks:
            logger.info("Encoding guidelines into vectors...")
            texts_to_encode = [chunk[0] for chunk in self.guideline_chunks]
            embeddings = self.model.encode(texts_to_encode, convert_to_tensor=True, show_progress_bar=True)
            embeddings_np = embeddings.cpu().numpy()

            if embeddings_np.dtype != np.float32:
                embeddings_np = embeddings_np.astype(np.float32)

            embedding_dim = embeddings_np.shape[1]
            self.faiss_index = faiss.IndexFlatL2(embedding_dim)
            self.faiss_index.add(embeddings_np)

        self.is_index_ready = True
        logger.info(f"Loaded and indexed {len(self.guideline_chunks)} guideline chunks using FAISS.")

<<<<<<< HEAD:src/core/guideline_service.py
    @staticmethod
    def _extract_text_from_pdf(file_path: str, source_name: str) -> List[Tuple[str, str]]:
||||||| 604b275:src/guideline_service.py
    @staticmethod
    def _extract_text_from_pdf(file_path: str, source_name: str) -> List[Tuple[str, str]]:
        # ... (rest of the file is unchanged)
=======
    def _extract_text_from_pdf(self, file_path: str, source_name: str) -> List[Tuple[str, str]]:
        # ... (rest of the file is unchanged)
>>>>>>> origin/main:src/guideline_service.py
        """Extracts text from a file, chunking it by paragraph."""
        chunks = []
        try:
            if file_path.lower().endswith('.txt'):
                with open(file_path, 'r', encoding='utf-8') as f:
                    text = f.read()
                paragraphs = text.split('\n\n')
                for para in paragraphs:
                    cleaned_para = para.replace('\n', ' ').strip()
                    if cleaned_para:
                        chunks.append((cleaned_para, source_name))
                return chunks

            with pdfplumber.open(file_path) as pdf:
                for i, page in enumerate(pdf.pages):
                    text = page.extract_text()
                    if text:
                        paragraphs = text.split('\n\n')
                        for para in paragraphs:
                            cleaned_para = para.replace('\n', ' ').strip()
                            if cleaned_para:
                                chunks.append((cleaned_para, f"{source_name} (Page {i+1})"))
        except Exception as e:
            logger.error(f"Failed to extract text from '{file_path}': {e}")
            raise
        return chunks

    def _load_from_local_path(self, file_path: str) -> List[Tuple[str, str]]:
        """Loads and extracts text chunks from a local file."""
        logger.info(f"Parsing guidelines from local file: {file_path}...")
        if not os.path.exists(file_path):
            logger.error(f"Local guideline file not found: {file_path}")
            return []

        source_name = os.path.basename(file_path)
        if file_path.lower().endswith('.json'):
            return self._extract_text_from_json(file_path, source_name)
        return self._extract_text_from_pdf(file_path, source_name)

    def _extract_text_from_json(self, file_path: str, source_name: str) -> List[Tuple[str, str]]:
        """Extracts text from a JSON file, assuming a list of objects with specific keys."""
        chunks = []
        try:
            with open(file_path, 'r', encoding='utf-8') as f:
                data = json.load(f)
            for item in data:
                text = f"Title: {item.get('issue_title', '')}. Detail: {item.get('issue_detail', '')}"
                chunks.append((text, source_name))
        except Exception as e:
            logger.error(f"Failed to extract text from '{file_path}': {e}")
            raise
        return chunks

    def search(self, query: str, top_k: int = None) -> List[dict]:
        """Performs a FAISS similarity search through the loaded guidelines."""
        if top_k is None:
            top_k = self.config.retrieval_settings.similarity_top_k

        if not self.is_index_ready or not self.faiss_index:
            logger.warning("Search called before guidelines were loaded and indexed.")
            return []

        query_embedding = self.model.encode([query], convert_to_tensor=True)
        if not isinstance(query_embedding, np.ndarray):
            query_embedding = query_embedding.cpu().numpy()

        if query_embedding.dtype != np.float32:
            query_embedding = query_embedding.astype(np.float32)

        distances, indices = self.faiss_index.search(query_embedding, top_k)

        results = []
        for i, dist in zip(indices[0], distances[0]):
            if i != -1:
                chunk = self.guideline_chunks[i]
                results.append({"text": chunk[0], "source": chunk[1], "score": dist})

        return results
<<<<<<< HEAD:src/guideline_service.py

def parse_guideline_file(file_path: str) -> List[Tuple[str, str]]:
    """Mock function to parse a guideline file. Returns an empty list."""
    return []
||||||| e2d13ea:src/guideline_service.py
=======
<<<<<<< HEAD
||||||| c46cdd8

def parse_guideline_file(file_path: str) -> List[Tuple[str, str]]:
    """
    Mock function to parse a guideline file. Returns an empty list.
    """
    return []
=======

def parse_guideline_file(file_path: str) -> List[Tuple[str, str]]:
    """Mock function to parse a guideline file. Returns an empty list."""
<<<<<<< HEAD:src/core/guideline_service.py
    return []
||||||| 3810719:src/guideline_service.py
    return []
=======
    return []
>>>>>>> origin/main
>>>>>>> origin/main:src/guideline_service.py
<<<<<<< HEAD

def parse_guideline_file(file_path: str) -> List[Tuple[str, str]]:
    """Mock function to parse a guideline file. Returns an empty list."""
    return []
=======
>>>>>>> main:src/core/guideline_service.py
>>>>>>> 1beb4599
<|MERGE_RESOLUTION|>--- conflicted
+++ resolved
@@ -1,108 +1,65 @@
-# Python
-from __future__ import annotations
-
-# Standard library
+import os
 import json
 import logging
-import os
-import re
-import tempfile
+import numpy as np
+from typing import List, Tuple
+import faiss
 import joblib
-from typing import List, Tuple
-
-# Third-party
 import pdfplumber
-import requests
-import numpy as np
-import faiss
 from sentence_transformers import SentenceTransformer
-from ..config import get_config
-from ..parsing import parse_guideline_file
+from src.core.config import Config
 
 logger = logging.getLogger(__name__)
 
 class GuidelineService:
-    """
-    Manages loading, indexing, and searching of compliance guidelines using a neural retriever.
-    Implements caching for the FAISS index and guideline chunks to improve startup time.
-    """
+    """Service for managing and searching guidelines using FAISS."""
 
-    def __init__(self, sources: List[str]):
-<<<<<<< HEAD:src/guideline_service.py
-        """Initializes the GuidelineService."""
-        self.config = load_config()
-        model_name = self.config['models']['retriever']
-||||||| e2d13ea:src/guideline_service.py
-        """
-        Initializes the GuidelineService.
-        """
-        self.config = load_config()
-        model_name = self.config['models']['retriever']
-=======
-        """Initializes the GuidelineService."""
-        self.config = get_config()
-        model_name = self.config.models.retriever
->>>>>>> main:src/core/guideline_service.py
-
-        self.guideline_chunks: List[Tuple[str, str]] = []
+    def __init__(self, config: Config):
+        self.config = config
+        self.model = SentenceTransformer(config.retrieval_settings.embedding_model)
+        self.source_paths = config.retrieval_settings.local_sources
+        self.cache_dir = config.retrieval_settings.cache_dir
+        os.makedirs(self.cache_dir, exist_ok=True)
+        
+        self.index_path = os.path.join(self.cache_dir, "faiss_index.bin")
+        self.chunks_path = os.path.join(self.cache_dir, "chunks.pkl")
+        
+        self.guideline_chunks = []
+        self.faiss_index = None
         self.is_index_ready = False
-        self.faiss_index = None
-
-        self.cache_dir = "data"
-        self.index_path = os.path.join(self.cache_dir, "guidelines.index")
-        self.chunks_path = os.path.join(self.cache_dir, "guidelines.joblib")
-        self.source_paths = sources
-
-        logger.info(f"Loading Sentence Transformer model: {model_name}")
-        self.model = SentenceTransformer(model_name, model_kwargs={'revision': '96786c7'})
-
-        self._load_or_build_index()
-        logger.info("GuidelineService initialized.")
-
-    def classify_document(self, document_text: str) -> str:
-        """
-        Classifies the document based on its content.
-        Placeholder implementation.
-        """
-        return "Unknown"
-
-    def _load_or_build_index(self):
-        """Loads the index from cache if valid, otherwise builds it from source."""
+    
+    def load_guidelines(self):
+        """Loads guidelines from configured sources and builds or loads the FAISS index."""
         if self._is_cache_valid():
-            logger.info("Loading guidelines index from cache...")
+            logger.info("Loading guidelines from cache...")
             self._load_index_from_cache()
         else:
-            logger.info("Cache not found or is invalid. Building index from source...")
+            logger.info("Building new index from sources...")
             self._build_index_from_sources()
             self._save_index_to_cache()
 
     def _is_cache_valid(self) -> bool:
-        """Checks if the cached index and chunks exist and are up-to-date."""
+        """Checks if the cached index is still valid."""
         if not os.path.exists(self.index_path) or not os.path.exists(self.chunks_path):
             return False
-
-        with open(self.chunks_path, 'rb') as f:
-<<<<<<< HEAD
-            cached_chunks = joblib.load(f)
-        cached_sources = {chunk[1] for chunk in cached_chunks}
-        current_sources = {os.path.basename(path) for path in self.source_paths}
-||||||| 24e8eb0
-            cached_chunks = pickle.load(f)
-        cached_sources = set(chunk[1] for chunk in cached_chunks)
-        current_sources = set(os.path.basename(path) for path in self.source_paths)
-=======
-            cached_chunks = pickle.load(f)
-        cached_sources = {chunk[1] for chunk in cached_chunks}
-        current_sources = {os.path.basename(path) for path in self.source_paths}
->>>>>>> origin/main
-        if cached_sources != current_sources:
+        
+        try:
+            with open(self.chunks_path, 'rb') as f:
+                cached_chunks = joblib.load(f)
+                cached_sources = {chunk[1] for chunk in cached_chunks}
+                current_sources = {os.path.basename(path) for path in self.source_paths}
+                
+            if cached_sources != current_sources:
+                return False
+            
+            cache_mod_time = os.path.getmtime(self.index_path)
+            for src_path in self.source_paths:
+                if not os.path.exists(src_path) or os.path.getmtime(src_path) > cache_mod_time:
+                    return False
+            return True
+        except Exception as e:
+            logger.warning(f"Error validating cache: {e}")
             return False
-
-        cache_mod_time = os.path.getmtime(self.index_path)
-        for src_path in self.source_paths:
-            if not os.path.exists(src_path) or os.path.getmtime(src_path) > cache_mod_time:
-                return False
-        return True
 
     def _load_index_from_cache(self):
         """Loads the FAISS index and guideline chunks from disk."""
@@ -121,7 +78,7 @@
         if not self.faiss_index or not self.guideline_chunks:
             logger.warning("Attempted to save cache, but index or chunks are missing.")
             return
-
+        
         try:
             faiss.write_index(self.faiss_index, self.index_path)
             with open(self.chunks_path, 'wb') as f:
@@ -135,34 +92,24 @@
         self.guideline_chunks = []
         for source_path in self.source_paths:
             self.guideline_chunks.extend(self._load_from_local_path(source_path))
-
+        
         if self.guideline_chunks:
             logger.info("Encoding guidelines into vectors...")
             texts_to_encode = [chunk[0] for chunk in self.guideline_chunks]
             embeddings = self.model.encode(texts_to_encode, convert_to_tensor=True, show_progress_bar=True)
             embeddings_np = embeddings.cpu().numpy()
-
+            
             if embeddings_np.dtype != np.float32:
                 embeddings_np = embeddings_np.astype(np.float32)
-
+            
             embedding_dim = embeddings_np.shape[1]
             self.faiss_index = faiss.IndexFlatL2(embedding_dim)
             self.faiss_index.add(embeddings_np)
+            
+            self.is_index_ready = True
+            logger.info(f"Loaded and indexed {len(self.guideline_chunks)} guideline chunks using FAISS.")
 
-        self.is_index_ready = True
-        logger.info(f"Loaded and indexed {len(self.guideline_chunks)} guideline chunks using FAISS.")
-
-<<<<<<< HEAD:src/core/guideline_service.py
-    @staticmethod
-    def _extract_text_from_pdf(file_path: str, source_name: str) -> List[Tuple[str, str]]:
-||||||| 604b275:src/guideline_service.py
-    @staticmethod
-    def _extract_text_from_pdf(file_path: str, source_name: str) -> List[Tuple[str, str]]:
-        # ... (rest of the file is unchanged)
-=======
     def _extract_text_from_pdf(self, file_path: str, source_name: str) -> List[Tuple[str, str]]:
-        # ... (rest of the file is unchanged)
->>>>>>> origin/main:src/guideline_service.py
         """Extracts text from a file, chunking it by paragraph."""
         chunks = []
         try:
@@ -175,7 +122,7 @@
                     if cleaned_para:
                         chunks.append((cleaned_para, source_name))
                 return chunks
-
+            
             with pdfplumber.open(file_path) as pdf:
                 for i, page in enumerate(pdf.pages):
                     text = page.extract_text()
@@ -196,7 +143,7 @@
         if not os.path.exists(file_path):
             logger.error(f"Local guideline file not found: {file_path}")
             return []
-
+        
         source_name = os.path.basename(file_path)
         if file_path.lower().endswith('.json'):
             return self._extract_text_from_json(file_path, source_name)
@@ -220,59 +167,28 @@
         """Performs a FAISS similarity search through the loaded guidelines."""
         if top_k is None:
             top_k = self.config.retrieval_settings.similarity_top_k
-
+        
         if not self.is_index_ready or not self.faiss_index:
             logger.warning("Search called before guidelines were loaded and indexed.")
             return []
-
+        
         query_embedding = self.model.encode([query], convert_to_tensor=True)
         if not isinstance(query_embedding, np.ndarray):
             query_embedding = query_embedding.cpu().numpy()
-
+        
         if query_embedding.dtype != np.float32:
             query_embedding = query_embedding.astype(np.float32)
-
+        
         distances, indices = self.faiss_index.search(query_embedding, top_k)
-
+        
         results = []
         for i, dist in zip(indices[0], distances[0]):
             if i != -1:
                 chunk = self.guideline_chunks[i]
                 results.append({"text": chunk[0], "source": chunk[1], "score": dist})
-
+        
         return results
-<<<<<<< HEAD:src/guideline_service.py
 
 def parse_guideline_file(file_path: str) -> List[Tuple[str, str]]:
     """Mock function to parse a guideline file. Returns an empty list."""
-    return []
-||||||| e2d13ea:src/guideline_service.py
-=======
-<<<<<<< HEAD
-||||||| c46cdd8
-
-def parse_guideline_file(file_path: str) -> List[Tuple[str, str]]:
-    """
-    Mock function to parse a guideline file. Returns an empty list.
-    """
-    return []
-=======
-
-def parse_guideline_file(file_path: str) -> List[Tuple[str, str]]:
-    """Mock function to parse a guideline file. Returns an empty list."""
-<<<<<<< HEAD:src/core/guideline_service.py
-    return []
-||||||| 3810719:src/guideline_service.py
-    return []
-=======
-    return []
->>>>>>> origin/main
->>>>>>> origin/main:src/guideline_service.py
-<<<<<<< HEAD
-
-def parse_guideline_file(file_path: str) -> List[Tuple[str, str]]:
-    """Mock function to parse a guideline file. Returns an empty list."""
-    return []
-=======
->>>>>>> main:src/core/guideline_service.py
->>>>>>> 1beb4599
+    return []