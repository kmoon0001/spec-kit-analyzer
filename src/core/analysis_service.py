import os
<<<<<<< HEAD
from src.parsing import parse_document_content
from src.guideline_service import GuidelineService
from src.core.llm_analyzer import LLMComplianceAnalyzer

class AnalysisService:
    def __init__(self):
        # Define the sources for the guidelines
=======
from datetime import datetime
import sqlite3
import tempfile
from src.rubric_service import RubricService
from src.parsing import parse_document_content
from src.guideline_service import GuidelineService
from src.database import DATABASE_PATH

class AnalysisService:
    def __init__(self):  
        self.guideline_service = GuidelineService()
>>>>>>> 341e24e5
        guideline_sources = [
            "_default_medicare_benefit_policy_manual.txt",
            "_default_medicare_part.txt"
        ]

        # GuidelineService is initialized with the sources, which triggers loading or building the index
        self.guideline_service = GuidelineService(sources=guideline_sources)

        # Now initialize the analyzer, passing the ready guideline service
        self.llm_analyzer = LLMComplianceAnalyzer(guideline_service=self.guideline_service)

<<<<<<< HEAD
    def analyze_document(self, file_path: str) -> str:
        """
        Analyzes a document using the LLM-based RAG pipeline and generates an HTML report.
        """
=======
    def analyze_document(self, file_path: str, rubric_id: int | None = None, discipline: str | None = None) -> str:
>>>>>>> 341e24e5
        # 1. Parse the document content
        document_chunks = parse_document_content(file_path)
        document_text = " ".join([chunk[0] for chunk in document_chunks])
        doc_name = os.path.basename(file_path)

<<<<<<< HEAD
        # 2. Perform analysis using the LLM analyzer
        llm_analysis_text = self.llm_analyzer.analyze_document(document_text)

        # 3. Generate the HTML report
        with open(os.path.join("src", "resources", "report_template.html"), "r") as f:
            template_str = f.read()

        # Populate the analysis placeholder
        report_html = template_str.replace("<!-- Placeholder for LLM analysis -->", llm_analysis_text)
=======
        # 2. Load the rubric
        if rubric_id:
            try:
                with sqlite3.connect(DATABASE_PATH) as conn:
                    cur = conn.cursor()
                    cur.execute("SELECT content FROM rubrics WHERE id = ?", (rubric_id,))
                    result = cur.fetchone()
                if not result:
                    raise ValueError("Selected rubric not found.")
                rubric_content = result[0]

                with tempfile.NamedTemporaryFile(mode='w', delete=False, suffix=".ttl") as temp_rubric_file:
                    temp_rubric_file.write(rubric_content)
                    temp_rubric_path = temp_rubric_file.name

                rubric_service = RubricService(ontology_path=temp_rubric_path)
            finally:
                if 'temp_rubric_path' in locals() and os.path.exists(temp_rubric_path):
                    os.remove(temp_rubric_path)
        else:
            # Default rubric based on discipline or a general one
            # For now, using the hardcoded PT rubric as a default
            rubric_path = os.path.join("src", "resources", "pt_compliance_rubric.ttl")
            rubric_service = RubricService(ontology_path=rubric_path)

        rules = rubric_service.get_rules()

        # 3. Perform analysis
        findings = []
        for rule in rules:
            for keyword in rule.positive_keywords:
                if keyword.lower() in document_text.lower():
                    findings.append(rule)
                    break

        # 4. Calculate compliance score
        compliance_score = max(0, 100 - (len(findings) * 10))

        # 5. Generate the HTML report
        with open(os.path.join("src", "resources", "report_template.html"), "r") as f:
            template_str = f.read()

        # Populate summary
        report_html = template_str.replace("<!-- Placeholder for document name -->", doc_name)
        report_html = report_html.replace("<!-- Placeholder for analysis date -->", datetime.now().strftime("%Y-%m-%d %H:%M:%S"))
        report_html = report_html.replace("<!-- Placeholder for compliance score -->", str(compliance_score))
        report_html = report_html.replace("<!-- Placeholder for total findings -->", str(len(findings)))

        # Populate findings table
        findings_rows_html = ""
        if findings:
            for finding in findings:
                # For now, a generic recommendation
                recommendation = "Review the finding and update the document accordingly."
                findings_rows_html += f"""
                <tr>
                    <td>{finding.severity}</td>
                    <td>{finding.issue_category}</td>
                    <td>{finding.issue_detail}</td>
                    <td>{recommendation}</td>
                </tr>
                """
        else:
            findings_rows_html = "<tr><td colspan='4'>No findings.</td></tr>"
        report_html = report_html.replace("<!-- Placeholder for findings rows -->", findings_rows_html)

        # Populate Medicare guidelines
        guidelines_html = ""
        if findings:
            for finding in findings:
                guideline_results = self.guideline_service.search(query=finding.issue_title, top_k=1)
                if guideline_results:
                    guidelines_html += "<div>"
                    guidelines_html += f"<h4>Related to: {finding.issue_title}</h4>"
                    for result in guideline_results:
                        guidelines_html += f"<p><strong>Source:</strong> {result['source']}</p>"
                        guidelines_html += f"<p>{result['text']}</p>"
                    guidelines_html += "</div>"
        if not guidelines_html:
            guidelines_html = "<p>No relevant Medicare guidelines found.</p>"
        report_html = report_html.replace("<!-- Placeholder for Medicare guidelines -->", guidelines_html)
>>>>>>> 341e24e5

        # Populate footer
        report_html = report_html.replace("<!-- Placeholder for generation date -->", datetime.now().strftime("%Y-%m-%d %H:%M:%S"))

        return report_html<|MERGE_RESOLUTION|>--- conflicted
+++ resolved
@@ -1,13 +1,4 @@
 import os
-<<<<<<< HEAD
-from src.parsing import parse_document_content
-from src.guideline_service import GuidelineService
-from src.core.llm_analyzer import LLMComplianceAnalyzer
-
-class AnalysisService:
-    def __init__(self):
-        # Define the sources for the guidelines
-=======
 from datetime import datetime
 import sqlite3
 import tempfile
@@ -19,7 +10,6 @@
 class AnalysisService:
     def __init__(self):  
         self.guideline_service = GuidelineService()
->>>>>>> 341e24e5
         guideline_sources = [
             "_default_medicare_benefit_policy_manual.txt",
             "_default_medicare_part.txt"
@@ -31,30 +21,12 @@
         # Now initialize the analyzer, passing the ready guideline service
         self.llm_analyzer = LLMComplianceAnalyzer(guideline_service=self.guideline_service)
 
-<<<<<<< HEAD
-    def analyze_document(self, file_path: str) -> str:
-        """
-        Analyzes a document using the LLM-based RAG pipeline and generates an HTML report.
-        """
-=======
     def analyze_document(self, file_path: str, rubric_id: int | None = None, discipline: str | None = None) -> str:
->>>>>>> 341e24e5
         # 1. Parse the document content
         document_chunks = parse_document_content(file_path)
         document_text = " ".join([chunk[0] for chunk in document_chunks])
         doc_name = os.path.basename(file_path)
 
-<<<<<<< HEAD
-        # 2. Perform analysis using the LLM analyzer
-        llm_analysis_text = self.llm_analyzer.analyze_document(document_text)
-
-        # 3. Generate the HTML report
-        with open(os.path.join("src", "resources", "report_template.html"), "r") as f:
-            template_str = f.read()
-
-        # Populate the analysis placeholder
-        report_html = template_str.replace("<!-- Placeholder for LLM analysis -->", llm_analysis_text)
-=======
         # 2. Load the rubric
         if rubric_id:
             try:
@@ -136,7 +108,6 @@
         if not guidelines_html:
             guidelines_html = "<p>No relevant Medicare guidelines found.</p>"
         report_html = report_html.replace("<!-- Placeholder for Medicare guidelines -->", guidelines_html)
->>>>>>> 341e24e5
 
         # Populate footer
         report_html = report_html.replace("<!-- Placeholder for generation date -->", datetime.now().strftime("%Y-%m-%d %H:%M:%S"))
