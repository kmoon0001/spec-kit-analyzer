import os
import yaml
import logging
import pickle
from typing import Dict, Any, List

from src.parsing import parse_document_content

# Corrected imports to reflect refactoring
from .llm_analyzer import LLMComplianceAnalyzer
from .hybrid_retriever import HybridRetriever
from .report_generator import ReportGenerator
from .document_classifier import DocumentClassifier
from .llm_service import LLMService
from .ner import NERPipeline
from .explanation import ExplanationEngine
from .prompt_manager import PromptManager
from .fact_checker_service import FactCheckerService

# Placeholders for services that might be missing files or have constructor mismatches
# This avoids causing immediate new errors and allows us to focus on one problem at a time.
class PreprocessingService:
    def correct_text(self, text): return text

logger = logging.getLogger(__name__)

ROOT_DIR = os.path.abspath(os.path.join(os.path.dirname(__file__), '..', '..'))
CONFIDENCE_THRESHOLD = 0.7

class AnalysisService:
    """
    The central orchestrator for the entire analysis pipeline.
    Initializes and holds all AI-related services.
    """
    def __init__(self):
        logger.info("Initializing AnalysisService and all sub-components...")
        try:
            config_path = os.path.join(ROOT_DIR, "config.yaml")
            with open(config_path, "r") as f:
                config = yaml.safe_load(f)

            # 1. Initialize services
            llm_service = LLMService(
                model_repo_id=config['models']['generator'],
                model_filename=config['models'].get('generator_filename'),
                llm_settings=config.get('llm_settings', {})
            )
            self.fact_checker_service = FactCheckerService(model_name=config['models']['fact_checker'])
            # Temporarily adjust constructor call to match placeholder
            self.ner_pipeline = NERPipeline(model_name="placeholder_for_ensemble")
            self.retriever = HybridRetriever()
            self.report_generator = ReportGenerator()
            self.explanation_engine = ExplanationEngine()

            self.document_classifier = DocumentClassifier(
                llm_service=llm_service,
                prompt_template_path=os.path.join(ROOT_DIR, config['models']['doc_classifier_prompt'])
            )
<<<<<<< HEAD
=======
            # Temporarily adjust constructor call to match placeholder
            self.nlg_service = NLGService(model_name="placeholder_nlg")
>>>>>>> 6307ab91

            analysis_prompt_manager = PromptManager(
                template_path=os.path.join(ROOT_DIR, config['models']['analysis_prompt_template'])
            )

            # 2. Initialize the new LLM analyzer instead of the old one
            self.llm_analyzer = LLMComplianceAnalyzer(
                llm_service=llm_service,
<<<<<<< HEAD
                explanation_engine=explanation_engine,
=======
>>>>>>> 6307ab91
                prompt_manager=analysis_prompt_manager,
            )
            logger.info("AnalysisService initialized successfully.")

        except Exception as e:
            logger.error(f"FATAL: Failed to initialize AnalysisService: {e}", exc_info=True)
            raise e

    def get_document_embedding(self, text: str) -> bytes:
        if not self.retriever or not self.retriever.dense_retriever:
            raise RuntimeError("Dense retriever is not initialized.")
        embedding = self.retriever.dense_retriever.encode(text)
        return pickle.dumps(embedding)

    def analyze_document(self, file_path: str, discipline: str) -> dict:
        doc_name = os.path.basename(file_path)
        logger.info(f"Starting analysis for document: {doc_name}")

        document_text = " ".join([chunk['sentence'] for chunk in parse_document_content(file_path)])

        # Preprocessing step removed as the service is obsolete
        corrected_text = document_text

        doc_type = self.document_classifier.classify_document(corrected_text)
        logger.info(f"Document classified as: {doc_type}")

        entities = self.ner_pipeline.extract_entities(corrected_text)
        entity_list = ", ".join([f"{entity['entity_group']}: {entity['word']}" for entity in entities])
        search_query = f"{discipline} {doc_type} {entity_list}"
        retrieved_rules = self.retriever.retrieve(search_query)

        context = self._format_rules_for_prompt(retrieved_rules)

        analysis_result = self.llm_analyzer.analyze_document(document_text=corrected_text, context=context)

        explained_analysis = self.explanation_engine.add_explanations(analysis_result, corrected_text)

        if "findings" in explained_analysis:
            for finding in explained_analysis["findings"]:
                rule_id = finding.get("rule_id")
                associated_rule = next((r for r in retrieved_rules if r.get('id') == rule_id), None)

                if associated_rule:
                    if not self.fact_checker_service.is_finding_plausible(finding, associated_rule):
                        finding['is_disputed'] = True

                confidence = finding.get("confidence", 1.0)
                if isinstance(confidence, (int, float)) and confidence < CONFIDENCE_THRESHOLD:
                    finding['is_low_confidence'] = True

                tip = self.nlg_service.generate_personalized_tip(finding)
                finding['personalized_tip'] = tip

        return explained_analysis

    def _format_rules_for_prompt(self, rules: List[Dict[str, Any]]) -> str:
        if not rules:
            return "No specific compliance rules were retrieved. Analyze based on general Medicare principles."
        return "\n".join([f"- Title: {r.get('name', '')}, Content: {r.g_et('content', '')}" for r in rules])<|MERGE_RESOLUTION|>--- conflicted
+++ resolved
@@ -12,6 +12,7 @@
 from .report_generator import ReportGenerator
 from .document_classifier import DocumentClassifier
 from .llm_service import LLMService
+from .nlg_service import NLGService
 from .ner import NERPipeline
 from .explanation import ExplanationEngine
 from .prompt_manager import PromptManager
@@ -49,6 +50,7 @@
             # Temporarily adjust constructor call to match placeholder
             self.ner_pipeline = NERPipeline(model_name="placeholder_for_ensemble")
             self.retriever = HybridRetriever()
+            self.preprocessing_service = PreprocessingService()
             self.report_generator = ReportGenerator()
             self.explanation_engine = ExplanationEngine()
 
@@ -56,11 +58,8 @@
                 llm_service=llm_service,
                 prompt_template_path=os.path.join(ROOT_DIR, config['models']['doc_classifier_prompt'])
             )
-<<<<<<< HEAD
-=======
             # Temporarily adjust constructor call to match placeholder
             self.nlg_service = NLGService(model_name="placeholder_nlg")
->>>>>>> 6307ab91
 
             analysis_prompt_manager = PromptManager(
                 template_path=os.path.join(ROOT_DIR, config['models']['analysis_prompt_template'])
@@ -69,10 +68,6 @@
             # 2. Initialize the new LLM analyzer instead of the old one
             self.llm_analyzer = LLMComplianceAnalyzer(
                 llm_service=llm_service,
-<<<<<<< HEAD
-                explanation_engine=explanation_engine,
-=======
->>>>>>> 6307ab91
                 prompt_manager=analysis_prompt_manager,
             )
             logger.info("AnalysisService initialized successfully.")
@@ -92,9 +87,7 @@
         logger.info(f"Starting analysis for document: {doc_name}")
 
         document_text = " ".join([chunk['sentence'] for chunk in parse_document_content(file_path)])
-
-        # Preprocessing step removed as the service is obsolete
-        corrected_text = document_text
+        corrected_text = self.preprocessing_service.correct_text(document_text)
 
         doc_type = self.document_classifier.classify_document(corrected_text)
         logger.info(f"Document classified as: {doc_type}")
