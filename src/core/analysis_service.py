import os
import logging
import pickle
<<<<<<< HEAD
from typing import Dict, Any, List, Optional
from sqlalchemy.orm import Session

from src.config import get_config
from src.database import SessionLocal
=======
>>>>>>> 604b2756
from src.parsing import parse_document_content

# Import all the necessary services
from .compliance_analyzer import ComplianceAnalyzer
from .retriever import HybridRetriever
from .report_generator import ReportGenerator
from .document_classifier import DocumentClassifier
from .llm_service import LLMService
from .ner import NERPipeline
from .explanation import ExplanationEngine
from .prompt_manager import PromptManager
<<<<<<< HEAD
from .fact_checker_service import FactCheckerService
from .preprocessing_service import PreprocessingService
=======
from .fact_checker_service import FactCheckerService # New Import
>>>>>>> 604b2756

logger = logging.getLogger(__name__)

ROOT_DIR = os.path.abspath(os.path.join(os.path.dirname(__file__), '..', '..'))

class AnalysisService:
    """
    The central orchestrator for the entire analysis pipeline.
    Initializes and holds all AI-related services.
    """
<<<<<<< HEAD
    def __init__(self, db: Optional[Session] = None):
        logger.info("Initializing AnalysisService and all sub-components...")
        self.db = db
        self._session_managed_internally = False
=======
    def __init__(self, retriever: HybridRetriever):
        logger.info("Initializing AnalysisService with injected retriever...")
        self.retriever = retriever
>>>>>>> 604b2756
        try:
            # If no db session is provided, create a new one.
            # The service is responsible for closing this session.
            if self.db is None:
                self.db = SessionLocal()
                self._session_managed_internally = True

            config = get_config()

<<<<<<< HEAD
            # 1. Initialize services, passing the database session where needed
=======
            # 1. Initialize the core AI models and services
>>>>>>> 604b2756
            llm_service = LLMService(
                model_repo_id=config.models.generator,
                model_filename=config.models.generator_filename,
                llm_settings=config.llm_settings
            )
<<<<<<< HEAD
            self.fact_checker_service = FactCheckerService(model_name=config.models.fact_checker)
            self.ner_pipeline = NERPipeline(model_name=config.models.ner_primary_model)
            self.retriever = HybridRetriever(db=self.db) # Pass the session
            self.preprocessing_service = PreprocessingService()
=======
            fact_checker_service = FactCheckerService(model_name=config['models']['fact_checker'])
            ner_pipeline = NERPipeline(model_names=config['models']['ner_ensemble'])
>>>>>>> 604b2756
            self.report_generator = ReportGenerator()
            explanation_engine = ExplanationEngine()

            self.document_classifier = DocumentClassifier(
                llm_service=llm_service,
                prompt_template_path=os.path.join(ROOT_DIR, config.models.doc_classifier_prompt)
            )
<<<<<<< HEAD
            self.nlg_service = NLGService(llm_service=llm_service, prompt_template_path=os.path.join(ROOT_DIR, config.models.nlg_prompt_template))
=======
>>>>>>> 604b2756

            analysis_prompt_manager = PromptManager(
                template_path=os.path.join(ROOT_DIR, config.models.analysis_prompt_template)
            )

<<<<<<< HEAD
            self.llm_analyzer = LLMComplianceAnalyzer(
=======
            # 2. Initialize the main analyzer, passing it all the pre-loaded components
            self.analyzer = ComplianceAnalyzer(
                retriever=self.retriever,
                ner_pipeline=ner_pipeline,
>>>>>>> 604b2756
                llm_service=llm_service,
                explanation_engine=explanation_engine,
                prompt_manager=analysis_prompt_manager,
                fact_checker_service=fact_checker_service
            )
            logger.info("AnalysisService initialized successfully.")

        except Exception as e:
            logger.error(f"FATAL: Failed to initialize AnalysisService: {e}", exc_info=True)
            self.close() # Clean up the session if an error occurs
            raise e

    def close(self):
        """Closes the database session if it was created by this service."""
        if self._session_managed_internally and self.db:
            self.db.close()
            logger.info("Database session closed by AnalysisService.")

    def __enter__(self):
        return self

    def __exit__(self, exc_type, exc_val, exc_tb):
        self.close()

    def get_document_embedding(self, text: str) -> bytes:
        if not self.retriever or not self.retriever.dense_retriever:
            raise RuntimeError("Dense retriever is not initialized.")
        embedding = self.retriever.dense_retriever.encode(text)
        return pickle.dumps(embedding)

    def analyze_document(self, file_path: str, discipline: str) -> dict:
        doc_name = os.path.basename(file_path)
        logger.info(f"Starting analysis for document: {doc_name}")

        document_text = " ".join([chunk['sentence'] for chunk in parse_document_content(file_path)])

        # Preprocessing step removed as the service is obsolete
        corrected_text = document_text

        doc_type = self.document_classifier.classify_document(corrected_text)
        logger.info(f"Document classified as: {doc_type}")

        analysis_result = self.analyzer.analyze_document(
            document_text=corrected_text,
            discipline=discipline,
            doc_type=doc_type
        )

<<<<<<< HEAD
    def _format_rules_for_prompt(self, rules: List[Dict[str, Any]]) -> str:
        if not rules:
            return "No specific compliance rules were retrieved. Analyze based on general Medicare principles."
        return "\n".join([f"- Title: {r.get('name', '')}, Content: {r.get('content', '')}" for r in rules])
=======
        return analysis_result
>>>>>>> 604b2756
<|MERGE_RESOLUTION|>--- conflicted
+++ resolved
@@ -1,14 +1,9 @@
 import os
 import logging
 import pickle
-<<<<<<< HEAD
-from typing import Dict, Any, List, Optional
-from sqlalchemy.orm import Session
+from typing import Dict, Any, List
 
 from src.config import get_config
-from src.database import SessionLocal
-=======
->>>>>>> 604b2756
 from src.parsing import parse_document_content
 
 # Import all the necessary services
@@ -20,12 +15,7 @@
 from .ner import NERPipeline
 from .explanation import ExplanationEngine
 from .prompt_manager import PromptManager
-<<<<<<< HEAD
 from .fact_checker_service import FactCheckerService
-from .preprocessing_service import PreprocessingService
-=======
-from .fact_checker_service import FactCheckerService # New Import
->>>>>>> 604b2756
 
 logger = logging.getLogger(__name__)
 
@@ -36,44 +26,20 @@
     The central orchestrator for the entire analysis pipeline.
     Initializes and holds all AI-related services.
     """
-<<<<<<< HEAD
-    def __init__(self, db: Optional[Session] = None):
-        logger.info("Initializing AnalysisService and all sub-components...")
-        self.db = db
-        self._session_managed_internally = False
-=======
     def __init__(self, retriever: HybridRetriever):
         logger.info("Initializing AnalysisService with injected retriever...")
         self.retriever = retriever
->>>>>>> 604b2756
         try:
-            # If no db session is provided, create a new one.
-            # The service is responsible for closing this session.
-            if self.db is None:
-                self.db = SessionLocal()
-                self._session_managed_internally = True
-
             config = get_config()
 
-<<<<<<< HEAD
-            # 1. Initialize services, passing the database session where needed
-=======
             # 1. Initialize the core AI models and services
->>>>>>> 604b2756
             llm_service = LLMService(
                 model_repo_id=config.models.generator,
                 model_filename=config.models.generator_filename,
                 llm_settings=config.llm_settings
             )
-<<<<<<< HEAD
-            self.fact_checker_service = FactCheckerService(model_name=config.models.fact_checker)
-            self.ner_pipeline = NERPipeline(model_name=config.models.ner_primary_model)
-            self.retriever = HybridRetriever(db=self.db) # Pass the session
-            self.preprocessing_service = PreprocessingService()
-=======
-            fact_checker_service = FactCheckerService(model_name=config['models']['fact_checker'])
-            ner_pipeline = NERPipeline(model_names=config['models']['ner_ensemble'])
->>>>>>> 604b2756
+            fact_checker_service = FactCheckerService(model_name=config.models.fact_checker)
+            ner_pipeline = NERPipeline(model_names=config.models.ner_ensemble)
             self.report_generator = ReportGenerator()
             explanation_engine = ExplanationEngine()
 
@@ -81,23 +47,15 @@
                 llm_service=llm_service,
                 prompt_template_path=os.path.join(ROOT_DIR, config.models.doc_classifier_prompt)
             )
-<<<<<<< HEAD
-            self.nlg_service = NLGService(llm_service=llm_service, prompt_template_path=os.path.join(ROOT_DIR, config.models.nlg_prompt_template))
-=======
->>>>>>> 604b2756
 
             analysis_prompt_manager = PromptManager(
                 template_path=os.path.join(ROOT_DIR, config.models.analysis_prompt_template)
             )
 
-<<<<<<< HEAD
-            self.llm_analyzer = LLMComplianceAnalyzer(
-=======
             # 2. Initialize the main analyzer, passing it all the pre-loaded components
             self.analyzer = ComplianceAnalyzer(
                 retriever=self.retriever,
                 ner_pipeline=ner_pipeline,
->>>>>>> 604b2756
                 llm_service=llm_service,
                 explanation_engine=explanation_engine,
                 prompt_manager=analysis_prompt_manager,
@@ -107,20 +65,7 @@
 
         except Exception as e:
             logger.error(f"FATAL: Failed to initialize AnalysisService: {e}", exc_info=True)
-            self.close() # Clean up the session if an error occurs
             raise e
-
-    def close(self):
-        """Closes the database session if it was created by this service."""
-        if self._session_managed_internally and self.db:
-            self.db.close()
-            logger.info("Database session closed by AnalysisService.")
-
-    def __enter__(self):
-        return self
-
-    def __exit__(self, exc_type, exc_val, exc_tb):
-        self.close()
 
     def get_document_embedding(self, text: str) -> bytes:
         if not self.retriever or not self.retriever.dense_retriever:
@@ -134,23 +79,13 @@
 
         document_text = " ".join([chunk['sentence'] for chunk in parse_document_content(file_path)])
 
-        # Preprocessing step removed as the service is obsolete
-        corrected_text = document_text
-
-        doc_type = self.document_classifier.classify_document(corrected_text)
+        doc_type = self.document_classifier.classify_document(document_text)
         logger.info(f"Document classified as: {doc_type}")
 
         analysis_result = self.analyzer.analyze_document(
-            document_text=corrected_text,
+            document_text=document_text,
             discipline=discipline,
             doc_type=doc_type
         )
 
-<<<<<<< HEAD
-    def _format_rules_for_prompt(self, rules: List[Dict[str, Any]]) -> str:
-        if not rules:
-            return "No specific compliance rules were retrieved. Analyze based on general Medicare principles."
-        return "\n".join([f"- Title: {r.get('name', '')}, Content: {r.get('content', '')}" for r in rules])
-=======
-        return analysis_result
->>>>>>> 604b2756
+        return analysis_result