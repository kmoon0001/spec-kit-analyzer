import os
import yaml
import logging
from src.parsing import parse_document_content

# Import all the necessary services
from .compliance_analyzer import ComplianceAnalyzer
from .retriever import HybridRetriever
from .report_generator import ReportGenerator
from .document_classifier import DocumentClassifier
from .llm_service import LLMService
from .ner import NERPipeline
from .explanation import ExplanationEngine
from .prompt_manager import PromptManager

logger = logging.getLogger(__name__)

ROOT_DIR = os.path.abspath(os.path.join(os.path.dirname(__file__), '..', '..'))

class AnalysisService:
    """
    The central orchestrator for the entire analysis pipeline.
    Initializes and holds all AI-related services.
    """
    def __init__(self, retriever: HybridRetriever):
        logger.info("Initializing AnalysisService with injected retriever...")
        self.retriever = retriever
        try:
            config_path = os.path.join(ROOT_DIR, "config.yaml")
            with open(config_path, "r") as f:
                config = yaml.safe_load(f)

            # 1. Initialize the core LLM service first
            llm_service = LLMService(
                model_repo_id=config['models']['generator'],
                model_filename=config['models'].get('generator_filename'),
                llm_settings=config.get('llm_settings', {})
            )
<<<<<<< HEAD

            # 2. Initialize all other services, reusing the LLM service where needed
            retriever = HybridRetriever()
            ner_pipeline = NERPipeline(model_name=config['models']['ner'])
            self.preprocessing_service = PreprocessingService()
=======
            fact_checker_service = FactCheckerService(model_name=config['models']['fact_checker'])
            ner_pipeline = NERPipeline(model_names=config['models']['ner_ensemble'])
>>>>>>> 4db3b6bb
            self.report_generator = ReportGenerator()
            explanation_engine = ExplanationEngine()

            self.document_classifier = DocumentClassifier(
                llm_service=llm_service,
                prompt_template_path=os.path.join(ROOT_DIR, config['models']['doc_classifier_prompt'])
            )
<<<<<<< HEAD
            
            nlg_service = NLGService(
                llm_service=llm_service,
                prompt_template_path=os.path.join(ROOT_DIR, config['models']['nlg_prompt_template'])
            )
=======
>>>>>>> 4db3b6bb

            analysis_prompt_manager = PromptManager(
                template_path=os.path.join(ROOT_DIR, config['models']['analysis_prompt_template'])
            )

            # 3. Initialize the main analyzer, passing it the pre-loaded components
            self.analyzer = ComplianceAnalyzer(
                retriever=retriever,
                ner_pipeline=ner_pipeline,
                llm_service=llm_service,
                explanation_engine=explanation_engine,
<<<<<<< HEAD
                prompt_manager=analysis_prompt_manager
=======
                prompt_manager=analysis_prompt_manager,
                fact_checker_service=fact_checker_service
>>>>>>> 4db3b6bb
            )
            logger.info("AnalysisService initialized successfully.")

        except Exception as e:
            logger.error(f"FATAL: Failed to initialize AnalysisService: {e}", exc_info=True)
            # In a real application, you might want to handle this more gracefully
            # but for now, we re-raise to make it clear initialization failed.
            raise e

    def analyze_document(self, file_path: str, discipline: str, analysis_mode: str) -> str:
        doc_name = os.path.basename(file_path)
        logger.info(f"Starting analysis for document: {doc_name}")

        # 1. Parse and preprocess the document text
        document_text = " ".join([chunk['sentence'] for chunk in parse_document_content(file_path)])

        # Preprocessing step removed as the service is obsolete
        corrected_text = document_text

        # 2. Classify the document type (New Step)
        doc_type = self.document_classifier.classify_document(corrected_text)
        logger.info(f"Document classified as: {doc_type}")

        # 3. Perform the core compliance analysis
        analysis_result = self.analyzer.analyze_document(
            document=corrected_text,
            discipline=discipline,
            doc_type=doc_type # Use the classified type
        )

        # 4. Generate the final HTML report
        report_html = self.report_generator.generate_html_report(
            analysis_result=analysis_result,
            doc_name=doc_name,
            analysis_mode=analysis_mode
        )

        logger.info(f"Analysis complete for document: {doc_name}")
        return report_html<|MERGE_RESOLUTION|>--- conflicted
+++ resolved
@@ -12,6 +12,7 @@
 from .ner import NERPipeline
 from .explanation import ExplanationEngine
 from .prompt_manager import PromptManager
+from .fact_checker import FactCheckerService # Make sure this import is present
 
 logger = logging.getLogger(__name__)
 
@@ -36,16 +37,10 @@
                 model_filename=config['models'].get('generator_filename'),
                 llm_settings=config.get('llm_settings', {})
             )
-<<<<<<< HEAD
 
-            # 2. Initialize all other services, reusing the LLM service where needed
-            retriever = HybridRetriever()
-            ner_pipeline = NERPipeline(model_name=config['models']['ner'])
-            self.preprocessing_service = PreprocessingService()
-=======
+            # 2. Initialize all other services
             fact_checker_service = FactCheckerService(model_name=config['models']['fact_checker'])
             ner_pipeline = NERPipeline(model_names=config['models']['ner_ensemble'])
->>>>>>> 4db3b6bb
             self.report_generator = ReportGenerator()
             explanation_engine = ExplanationEngine()
 
@@ -53,14 +48,6 @@
                 llm_service=llm_service,
                 prompt_template_path=os.path.join(ROOT_DIR, config['models']['doc_classifier_prompt'])
             )
-<<<<<<< HEAD
-            
-            nlg_service = NLGService(
-                llm_service=llm_service,
-                prompt_template_path=os.path.join(ROOT_DIR, config['models']['nlg_prompt_template'])
-            )
-=======
->>>>>>> 4db3b6bb
 
             analysis_prompt_manager = PromptManager(
                 template_path=os.path.join(ROOT_DIR, config['models']['analysis_prompt_template'])
@@ -68,23 +55,17 @@
 
             # 3. Initialize the main analyzer, passing it the pre-loaded components
             self.analyzer = ComplianceAnalyzer(
-                retriever=retriever,
+                retriever=self.retriever, # Use the injected retriever
                 ner_pipeline=ner_pipeline,
                 llm_service=llm_service,
                 explanation_engine=explanation_engine,
-<<<<<<< HEAD
-                prompt_manager=analysis_prompt_manager
-=======
                 prompt_manager=analysis_prompt_manager,
                 fact_checker_service=fact_checker_service
->>>>>>> 4db3b6bb
             )
             logger.info("AnalysisService initialized successfully.")
 
         except Exception as e:
             logger.error(f"FATAL: Failed to initialize AnalysisService: {e}", exc_info=True)
-            # In a real application, you might want to handle this more gracefully
-            # but for now, we re-raise to make it clear initialization failed.
             raise e
 
     def analyze_document(self, file_path: str, discipline: str, analysis_mode: str) -> str:
