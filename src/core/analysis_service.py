--- conflicted
+++ resolved
@@ -15,51 +15,6 @@
 from src.core.report_generator import ReportGenerator
 from src.core.parsing import parse_document_content
 from src.core.phi_scrubber import PhiScrubberService
-<<<<<<< HEAD
-from src.core.text_utils import sanitize_bullets, sanitize_human_text
-from src.core.compliance_analyzer import ComplianceAnalyzer
-from src.core.preprocessing_service import PreprocessingService
-from src.core.checklist_service import (
-    DeterministicChecklistService as ChecklistService,
-)
-from src.core.ner import NERPipeline
-from src.core.explanation import ExplanationEngine
-from src.core.prompt_manager import PromptManager
-from src.core.fact_checker_service import FactCheckerService
-from src.core.nlg_service import NLGService
-
-=======
-from src.core.preprocessing_service import PreprocessingService
-from src.core.text_utils import sanitize_bullets, sanitize_human_text
-from src.core.ner import NERPipeline
-from src.core.prompt_manager import PromptManager
-from src.core.explanation import ExplanationEngine
-from src.core.fact_checker_service import FactCheckerService
-from src.core.nlg_service import NLGService
-from src.core.checklist_service import DeterministicChecklistService as ChecklistService
->>>>>>> ab2d9e5c
-
-logger = logging.getLogger(__name__)
-
-ROOT_DIR = Path(__file__).resolve().parents[2]
-
-
-class AnalysisOutput(dict):
-    """Dictionary wrapper that compares by analysis payload for legacy tests."""
-
-    def __eq__(self, other: object) -> bool:  # type: ignore[override]
-        if isinstance(other, dict) and set(other.keys()) == {"findings"}:
-            analysis_section = self.get("analysis")
-            if isinstance(analysis_section, dict):
-                return analysis_section == other
-        return super().__eq__(other)
-
-
-def get_settings():
-    """Legacy helper retained for tests that patch this symbol."""
-    return _get_settings()
-
-
 class AnalysisService:
     """Orchestrates the document analysis process."""
 
@@ -72,10 +27,6 @@
         llm_service: LLMService = None,
         report_generator: ReportGenerator = None,
         compliance_analyzer: ComplianceAnalyzer = None,
-<<<<<<< HEAD
-        preprocessing_service: PreprocessingService = None,
-=======
->>>>>>> ab2d9e5c
         checklist_service: ChecklistService = None,
         ner_pipeline: NERPipeline = None,
         explanation_engine: ExplanationEngine = None,
@@ -83,47 +34,10 @@
         fact_checker_service: FactCheckerService = None,
         nlg_service: NLGService = None,
     ):
-<<<<<<< HEAD
-        settings = get_settings()
-        self.retriever = retriever
-
-        # Initialize core services, allowing mocks to be injected for testing
-        if llm_service:
-            self.llm_service = llm_service
-        else:
-            # Resolve the generator model from settings to initialize the LLM service
-            repo_id, filename = self._select_generator_profile(
-                settings.models.model_dump()
-            )
-            if not repo_id or not filename:
-                raise ValueError("Could not resolve a generator model from settings.")
-            self.llm_service = LLMService(
-                model_repo_id=repo_id,
-                model_filename=filename,
-                llm_settings=settings.llm.model_dump(),
-            )
-
-        self.ner_pipeline = ner_pipeline or NERPipeline()
-
-        # If a generic prompt_manager is passed for mocking, use it for the analyzer.
-        if prompt_manager:
-            analysis_pm = prompt_manager
-        else:
-            analysis_pm = PromptManager(
-                template_path=settings.models.analysis_prompt_template
-            )
-
-        self.fact_checker_service = fact_checker_service or FactCheckerService()
-        self.explanation_engine = explanation_engine or ExplanationEngine()
-
-        # NLGService takes the template path directly, not a manager instance.
-=======
         settings = _get_settings()
 
-        # Select generator profile based on system memory
         repo_id, filename = self._select_generator_profile(settings.models.dict())
 
-        # Initialize core services if not provided
         self.llm_service = llm_service or LLMService(
             model_repo_id=repo_id,
             model_filename=filename,
@@ -138,49 +52,31 @@
         self.fact_checker_service = fact_checker_service or FactCheckerService(
             model_name=settings.models.fact_checker
         )
->>>>>>> ab2d9e5c
         self.nlg_service = nlg_service or NLGService(
             llm_service=self.llm_service,
             prompt_template_path=settings.models.nlg_prompt_template,
         )
 
-<<<<<<< HEAD
-        # Initialize the main analyzer that depends on the core services
-=======
-        # Initialize analyzer that depends on other services
->>>>>>> ab2d9e5c
         self.compliance_analyzer = compliance_analyzer or ComplianceAnalyzer(
             retriever=self.retriever,
             ner_pipeline=self.ner_pipeline,
             llm_service=self.llm_service,
             explanation_engine=self.explanation_engine,
-<<<<<<< HEAD
-            prompt_manager=analysis_pm, # Use the correct prompt manager
-=======
             prompt_manager=self.prompt_manager,
->>>>>>> ab2d9e5c
             fact_checker_service=self.fact_checker_service,
             nlg_service=self.nlg_service,
             deterministic_focus=settings.analysis.deterministic_focus,
         )
 
-<<<<<<< HEAD
-        # Initialize other services used in the orchestration
-        self.phi_scrubber = phi_scrubber or PhiScrubberService()
-=======
-        # Initialize other services
         self.phi_scrubber = phi_scrubber or PhiScrubberService()
         self.preprocessing = preprocessing or PreprocessingService()
->>>>>>> ab2d9e5c
         self.document_classifier = document_classifier or DocumentClassifier(
             llm_service=self.llm_service,
             prompt_template_path=settings.models.doc_classifier_prompt,
         )
         self.report_generator = report_generator or ReportGenerator()
-<<<<<<< HEAD
-        self.preprocessing = preprocessing_service or PreprocessingService()
-=======
->>>>>>> ab2d9e5c
+        self.checklist_service = checklist_service or ChecklistService()
+
         self.checklist_service = checklist_service or ChecklistService()
 
     def analyze_document(
