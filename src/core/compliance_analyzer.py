import logging
import torch
import json
import os
from transformers import AutoTokenizer, AutoModelForCausalLM, BitsAndBytesConfig
from src.guideline_service import GuidelineService
from src.utils import load_config
from src.rubric_service import ComplianceRule

logger = logging.getLogger(__name__)

class ComplianceAnalyzer:
<<<<<<< HEAD
    """
    Analyzes documents for compliance using a RAG pipeline with a quantized LLM.
    """

    def __init__(self, guideline_service: GuidelineService = None):
        """
        Initializes the ComplianceAnalyzer.
=======
    def __init__(self, retriever: HybridRetriever = None, use_query_transformation: bool = False):
        self.use_query_transformation = use_query_transformation

        generator_model_name = "nabilfaieaz/tinyllama-med-full"
>>>>>>> df216186

        Args:
            guideline_service (GuidelineService): An instance of the GuidelineService for retrieving relevant guidelines.
        """
        self.config = load_config()
        generator_model_name = self.config['models']['generator']

<<<<<<< HEAD
        logger.info(f"Initializing ComplianceAnalyzer with model: {generator_model_name}")

        self.guideline_service = guideline_service or GuidelineService()

        # Configure quantization to load the model in 4-bit
        quantization_config = BitsAndBytesConfig(
            load_in_4bit=True,
            bnb_4bit_quant_type="nf4",
            bnb_4bit_compute_dtype=torch.bfloat16
        )

        self.tokenizer = AutoTokenizer.from_pretrained(generator_model_name)
=======
        # Initialize the HybridRetriever (GraphRAG)
        self.retriever = retriever if retriever else HybridRetriever()
        print("GraphRAG Hybrid Retriever initialized successfully.")

        # Initialize the generator LLM
        self.generator_tokenizer = AutoTokenizer.from_pretrained(generator_model_name)
        quantization_config = BitsAndBytesConfig(load_in_4bit=True)
>>>>>>> df216186
        self.generator_model = AutoModelForCausalLM.from_pretrained(
            generator_model_name,
            quantization_config=quantization_config,
            device_map="auto"
        )

<<<<<<< HEAD
        logger.info(f"Generator LLM '{generator_model_name}' loaded successfully.")

    def analyze_document(self, document_text: str, discipline: str, analysis_mode: str = "llm_only") -> dict:
        """
        Analyzes the document using the RAG pipeline.

        Args:
            document_text (str): The text of the document to analyze.
            discipline (str): The discipline to filter by (e.g., 'pt', 'ot', 'slp').
            analysis_mode (str): The analysis mode ('llm_only' or 'hybrid').

        Returns:
            dict: The compliance analysis report generated by the LLM.
        """
        logger.info(f"Starting compliance analysis with mode: {analysis_mode}...")

        # 1. Retrieve relevant guidelines or rules
        if analysis_mode == "hybrid":
            rules = self._get_rules_for_discipline(discipline)
            if not rules:
                return {"error": "No rules found for the specified discipline."}
            prompt = self._build_hybrid_prompt(document_text, "", rules)
        else: # llm_only
            logger.info("Retrieving relevant guidelines...")
            query = document_text[:512]
            top_k = self.config['retrieval_settings']['similarity_top_k']
            retrieved_guidelines = self.guideline_service.search(query=query, top_k=top_k)
            context = "\n".join([f"- {g['source']}: {g['text']}" for g in retrieved_guidelines])
            with open("src/core/prompt_template.txt", "r") as f:
                prompt_template = f.read()
            prompt = prompt_template.format(context=context, document_text=document_text)

        # 3. Generate the analysis
        logger.info("Generating analysis with the LLM...")
        tokenized_inputs = self.tokenizer(prompt, return_tensors="pt")
        if isinstance(tokenized_inputs, str):
            tokenized_inputs = self.tokenizer.encode_plus(prompt, return_tensors="pt")
        device = next(self.generator_model.parameters()).device
        inputs = {k: v.to(device) for k, v in tokenized_inputs.items()}

        # Generate text with a reasonable max length
        output = self.generator_model.generate(
            **inputs,
            max_new_tokens=512,
            temperature=0.7,
            top_p=0.95,
            do_sample=True
        )

        generated_text = self.tokenizer.decode(output[0], skip_special_tokens=True)

        # Extract only the analysis part from the generated text
        analysis_section = generated_text.split("**Analysis:**")[-1].strip()

        logger.info("Compliance analysis finished.")
        try:
            return json.loads(analysis_section)
        except json.JSONDecodeError:
            logger.error("Failed to parse LLM output as JSON.")
            return {"error": "Failed to parse LLM output."}

    def check_ai_systems_health(self):
=======
        # Entity pipeline (NER) could be initialized here as well for future expansion
        # self.ner_pipeline = pipeline("ner", model="your-ner-model")

    def analyze_document(self, document_text: str, discipline: str) -> Dict:
>>>>>>> df216186
        """
        Checks the health of the AI systems.
        Returns a tuple of (is_healthy, status_message).
        """
<<<<<<< HEAD
        try:
            # Check if models are loaded (this is a basic check)
            if self.generator_model and self.tokenizer and self.guideline_service:
                # A more robust check would involve a test inference
                return True, "AI Systems: Online"
            else:
                return False, "AI Systems: Offline - Models not loaded"
        except Exception as e:
            return False, f"AI Systems: Error - {e}"

    def _get_rules_for_discipline(self, discipline: str) -> list[ComplianceRule]:
=======
        print("\n--- Starting Compliance Analysis ---")
        print(f"Analyzing document: '{document_text[:100]}...'")

        # 1. Extract entities (expand with real NER if available)
        entities = []
        entity_list = ", ".join([f"'{entity['word']}' ({entity['entity_group']})" for entity in entities])
        print(f"Extracted entities: {entity_list}")

        # 2. Classify document type (use your true logic if needed)
        doc_type = self.classifier.classify(document_text)
        doc_type_str = doc_type.value
        print(f"Classified document as: {doc_type_str}")

        # 3. Retrieve context from HybridRetriever (GraphRAG)
        doc_type_obj = self.classifier.predict(document_text)
        query = document_text
        if self.use_query_transformation:
            query = self._transform_query(query)
        retrieved_rules = self.retriever.search(query=query, discipline=discipline, doc_type=doc_type_obj.name)
        context = self._format_rules_for_prompt(retrieved_rules)
        print("Retrieved and formatted context from GraphRAG.")

        # 4. Build prompt
        prompt = self._build_prompt(document_text, entity_list, context)

        # 5. Generate with LLM
        inputs = self.generator_tokenizer(prompt, return_tensors="pt").to(self.generator_model.device)
        output = self.generator_model.generate(**inputs, max_new_tokens=512, num_return_sequences=1)
        result = self.generator_tokenizer.decode(output[0], skip_special_tokens=True)

        # 6. Extract and parse JSON (robust error handling)
        try:
            json_start = result.find('```
            if json_start != -1:
                json_str = result[json_start + 7:].strip()
                json_end = json_str.rfind('```')
                if json_end != -1:
                    json_str = json_str[:json_end].strip()
            else:
                json_start = result.find('{')
                json_end = result.rfind('}') + 1
                json_str = result[json_start:json_end]
            analysis = json.loads(json_str)
        except (json.JSONDecodeError, IndexError) as e:
            print(f"Error parsing JSON output: {e}")
            print(f"Raw model output:\n{result}")
            analysis = {"error": "Failed to parse JSON output from model."}

        print("Analysis generated.")
        return analysis

    def _transform_query(self, query: str) -> str:
        """
        Transforms the query to improve retrieval results.
        (Placeholder for more advanced logic)
        """
        return query

    def _format_rules_for_prompt(self, rules: List[ComplianceRule]) -> str:
>>>>>>> df216186
        """
        Loads the compliance rules for a given discipline from the corresponding rubric file.
        """
        from src.rubric_service import RubricService
        rubric_path = f"src/resources/{discipline.lower()}_compliance_rubric.ttl"
        if not os.path.exists(rubric_path):
            logger.warning(f"No specific rubric found for discipline: {discipline}. Falling back to default.")
            # Fallback to a default rubric if the discipline-specific one doesn't exist
            rubric_path = "src/resources/pt_compliance_rubric.ttl"

        if not os.path.exists(rubric_path):
            logger.error(f"Default rubric file not found at: {rubric_path}")
            return []

        rubric_service = RubricService(ontology_path=rubric_path)
        return rubric_service.get_rules()

    def _build_hybrid_prompt(self, document: str, entity_list: str, rules: list[ComplianceRule]) -> str:
        """
        Builds the prompt for the LLM for hybrid analysis.
        """
        rules_text = ""
        for i, rule in enumerate(rules):
            rules_text += f"\n**Rule {i+1}: {rule.issue_title}**\n"
            rules_text += f"- **Detail:** {rule.issue_detail}\n"
            rules_text += f"- **Suggestion:** {rule.suggestion}\n"

        return f"""
You are an expert Medicare compliance officer for a Skilled Nursing Facility (SNF). Your task is to analyze a clinical therapy document for potential compliance risks based on a specific set of rules.

**Clinical Document:**
---
{document}
---

**Extracted Clinical Entities:**
---
{entity_list}
---
<<<<<<< HEAD
=======
**Relevant Medicare Guidelines:**
---
{context}
---
Test Rule
>>>>>>> df216186

**Your Task:**
For each of the following rules, analyze the document and determine if there is a violation. Provide a detailed explanation for each finding.

**Rules to Evaluate:**
---
{rules_text}
---

**Output Format:**
Return the analysis as a JSON object with the following structure:
{{
  "findings": [
    {{
      "rule_id": "<the id of the rule being evaluated>",
      "text": "<text from the original document that contains the finding>",
      "risk": "<description of the compliance risk based on the rule>",
      "suggestion": "<suggestion to mitigate the risk>"
    }}
  ]
}}

<<<<<<< HEAD
**Compliance Analysis:**
```json
"""
=======
**Compliance Analysis:**
>>>>>>> df216186
<|MERGE_RESOLUTION|>--- conflicted
+++ resolved
@@ -1,181 +1,159 @@
 import logging
 import torch
 import json
-import os
-from transformers import AutoTokenizer, AutoModelForCausalLM, BitsAndBytesConfig
+from transformers import pipeline, AutoTokenizer, AutoModelForCausalLM, BitsAndBytesConfig
 from src.guideline_service import GuidelineService
+from src.rubric_service import ComplianceRule
 from src.utils import load_config
-from src.rubric_service import ComplianceRule
 
 logger = logging.getLogger(__name__)
 
+# ========== Prompt Template Manager ==========
+class PromptManager:
+    def __init__(self, config):
+        # Load prompt templates from config or external file
+        self.template = config.get('prompt_template', self.default_template())
+
+    def default_template(self):
+        return (
+            "You are an expert Medicare compliance officer for a Skilled Nursing Facility (SNF). "
+            "Your task is to analyze a clinical therapy document for potential compliance risks based on the provided Medicare guidelines.\n\n"
+            "**Clinical Document:**\n---\n{document}\n---\n\n"
+            "**Extracted Clinical Entities:**\n---\n{entities}\n---\n"
+            "**Relevant Medicare Guidelines:**\n---\n{context}\n---\n"
+            "**Your Task:**\nBased on all the information above, provide a detailed compliance analysis. "
+            "Identify any potential risks, explain why they are risks according to the retrieved rules, and suggest specific actions to mitigate them. "
+            "If no risks are found, state that the document appears to be compliant.\n\n"
+            "**Output Format:**\nReturn the analysis as a JSON object with the following structure:\n"
+            "{\"findings\": [{\"text\": \"<original text>\", \"risk\": \"<compliance risk>\", \"suggestion\": \"<mitigation>\"}]}\n\n"
+            "**Compliance Analysis:**\n"
+        )
+
+    def build_prompt(self, document, entities, context):
+        return self.template.format(document=document, entities=entities, context=context)
+
+# ========== NER Entity Extractor ==========
+class EntityExtractor:
+    def __init__(self, config):
+        ner_model = config.get("ner_model", None)
+        self.ner_pipeline = pipeline("ner", model=ner_model) if ner_model else None
+
+    def extract(self, text):
+        if self.ner_pipeline:
+            entities = self.ner_pipeline(text)
+            return ", ".join([f"'{e['word']}' ({e['entity_group']})" for e in entities])
+        else:
+            return ""
+
+# ========== Explanation Engine ==========
+class ExplanationEngine:
+    def __init__(self, config):
+        # Customize as needed for model/logic
+        pass
+
+    def generate_explanation(self, analysis):
+        # Example: add rationale for each finding (expand with custom logic)
+        if 'findings' in analysis:
+            for finding in analysis['findings']:
+                finding['explanation'] = f"Risk was identified due to presence of: {finding.get('risk', 'N/A')}"
+        return analysis
+
+# ========== Main ComplianceAnalyzer Pipeline ==========
 class ComplianceAnalyzer:
-<<<<<<< HEAD
     """
-    Analyzes documents for compliance using a RAG pipeline with a quantized LLM.
+    Flexible clinical document compliance analyzer. Modular, config-driven, extensible.
+    Supports retriever/RAG, guideline system, quantized LLM, prompt manager, NER, explanation post-process.
     """
+    def __init__(
+        self,
+        guideline_service: GuidelineService = None,
+        retriever=None,
+        config=None,
+        use_query_transformation=False
+    ):
+        self.config = config or load_config()
+        generator_model_name = self.config['models'].get('generator', "nabilfaieaz/tinyllama-med-full")
 
-    def __init__(self, guideline_service: GuidelineService = None):
-        """
-        Initializes the ComplianceAnalyzer.
-=======
-    def __init__(self, retriever: HybridRetriever = None, use_query_transformation: bool = False):
-        self.use_query_transformation = use_query_transformation
-
-        generator_model_name = "nabilfaieaz/tinyllama-med-full"
->>>>>>> df216186
-
-        Args:
-            guideline_service (GuidelineService): An instance of the GuidelineService for retrieving relevant guidelines.
-        """
-        self.config = load_config()
-        generator_model_name = self.config['models']['generator']
-
-<<<<<<< HEAD
         logger.info(f"Initializing ComplianceAnalyzer with model: {generator_model_name}")
 
         self.guideline_service = guideline_service or GuidelineService()
+        self.retriever = retriever if retriever else None
 
-        # Configure quantization to load the model in 4-bit
+        quantization = self.config.get('quantization', {})
         quantization_config = BitsAndBytesConfig(
-            load_in_4bit=True,
-            bnb_4bit_quant_type="nf4",
-            bnb_4bit_compute_dtype=torch.bfloat16
+            load_in_4bit=quantization.get('load_in_4bit', True),
+            bnb_4bit_quant_type=quantization.get('quant_type', "nf4"),
+            bnb_4bit_compute_dtype=getattr(torch, quantization.get('compute_dtype', "bfloat16")),
         )
 
-        self.tokenizer = AutoTokenizer.from_pretrained(generator_model_name)
-=======
-        # Initialize the HybridRetriever (GraphRAG)
-        self.retriever = retriever if retriever else HybridRetriever()
-        print("GraphRAG Hybrid Retriever initialized successfully.")
-
-        # Initialize the generator LLM
         self.generator_tokenizer = AutoTokenizer.from_pretrained(generator_model_name)
-        quantization_config = BitsAndBytesConfig(load_in_4bit=True)
->>>>>>> df216186
         self.generator_model = AutoModelForCausalLM.from_pretrained(
             generator_model_name,
             quantization_config=quantization_config,
             device_map="auto"
         )
-
-<<<<<<< HEAD
         logger.info(f"Generator LLM '{generator_model_name}' loaded successfully.")
 
+        self.use_query_transformation = use_query_transformation
+
+        # Modular helpers
+        self.prompt_manager = PromptManager(self.config)
+        self.entity_extractor = EntityExtractor(self.config)
+        self.explanation_engine = ExplanationEngine(self.config)
+
     def analyze_document(self, document_text: str, discipline: str, analysis_mode: str = "llm_only") -> dict:
-        """
-        Analyzes the document using the RAG pipeline.
+        logger.info("--- Starting Compliance Analysis ---")
+        logger.info(f"Analyzing document: '{document_text[:100]}...'")
 
-        Args:
-            document_text (str): The text of the document to analyze.
-            discipline (str): The discipline to filter by (e.g., 'pt', 'ot', 'slp').
-            analysis_mode (str): The analysis mode ('llm_only' or 'hybrid').
+        entities_str = self.entity_extractor.extract(document_text)
+        logger.info(f"Extracted entities: {entities_str}")
 
-        Returns:
-            dict: The compliance analysis report generated by the LLM.
-        """
-        logger.info(f"Starting compliance analysis with mode: {analysis_mode}...")
+        doc_type = self.guideline_service.classify_document(document_text)
+        doc_type_str = doc_type.value if hasattr(doc_type, 'value') else str(doc_type)
+        logger.info(f"Classified as: {doc_type_str}")
 
-        # 1. Retrieve relevant guidelines or rules
-        if analysis_mode == "hybrid":
-            rules = self._get_rules_for_discipline(discipline)
-            if not rules:
-                return {"error": "No rules found for the specified discipline."}
-            prompt = self._build_hybrid_prompt(document_text, "", rules)
-        else: # llm_only
-            logger.info("Retrieving relevant guidelines...")
-            query = document_text[:512]
-            top_k = self.config['retrieval_settings']['similarity_top_k']
-            retrieved_guidelines = self.guideline_service.search(query=query, top_k=top_k)
-            context = "\n".join([f"- {g['source']}: {g['text']}" for g in retrieved_guidelines])
-            with open("src/core/prompt_template.txt", "r") as f:
-                prompt_template = f.read()
-            prompt = prompt_template.format(context=context, document_text=document_text)
-
-        # 3. Generate the analysis
-        logger.info("Generating analysis with the LLM...")
-        tokenized_inputs = self.tokenizer(prompt, return_tensors="pt")
-        if isinstance(tokenized_inputs, str):
-            tokenized_inputs = self.tokenizer.encode_plus(prompt, return_tensors="pt")
-        device = next(self.generator_model.parameters()).device
-        inputs = {k: v.to(device) for k, v in tokenized_inputs.items()}
-
-        # Generate text with a reasonable max length
-        output = self.generator_model.generate(
-            **inputs,
-            max_new_tokens=512,
-            temperature=0.7,
-            top_p=0.95,
-            do_sample=True
-        )
-
-        generated_text = self.tokenizer.decode(output[0], skip_special_tokens=True)
-
-        # Extract only the analysis part from the generated text
-        analysis_section = generated_text.split("**Analysis:**")[-1].strip()
-
-        logger.info("Compliance analysis finished.")
-        try:
-            return json.loads(analysis_section)
-        except json.JSONDecodeError:
-            logger.error("Failed to parse LLM output as JSON.")
-            return {"error": "Failed to parse LLM output."}
-
-    def check_ai_systems_health(self):
-=======
-        # Entity pipeline (NER) could be initialized here as well for future expansion
-        # self.ner_pipeline = pipeline("ner", model="your-ner-model")
-
-    def analyze_document(self, document_text: str, discipline: str) -> Dict:
->>>>>>> df216186
-        """
-        Checks the health of the AI systems.
-        Returns a tuple of (is_healthy, status_message).
-        """
-<<<<<<< HEAD
-        try:
-            # Check if models are loaded (this is a basic check)
-            if self.generator_model and self.tokenizer and self.guideline_service:
-                # A more robust check would involve a test inference
-                return True, "AI Systems: Online"
-            else:
-                return False, "AI Systems: Offline - Models not loaded"
-        except Exception as e:
-            return False, f"AI Systems: Error - {e}"
-
-    def _get_rules_for_discipline(self, discipline: str) -> list[ComplianceRule]:
-=======
-        print("\n--- Starting Compliance Analysis ---")
-        print(f"Analyzing document: '{document_text[:100]}...'")
-
-        # 1. Extract entities (expand with real NER if available)
-        entities = []
-        entity_list = ", ".join([f"'{entity['word']}' ({entity['entity_group']})" for entity in entities])
-        print(f"Extracted entities: {entity_list}")
-
-        # 2. Classify document type (use your true logic if needed)
-        doc_type = self.classifier.classify(document_text)
-        doc_type_str = doc_type.value
-        print(f"Classified document as: {doc_type_str}")
-
-        # 3. Retrieve context from HybridRetriever (GraphRAG)
-        doc_type_obj = self.classifier.predict(document_text)
         query = document_text
+        doc_type_obj = doc_type
         if self.use_query_transformation:
             query = self._transform_query(query)
-        retrieved_rules = self.retriever.search(query=query, discipline=discipline, doc_type=doc_type_obj.name)
-        context = self._format_rules_for_prompt(retrieved_rules)
-        print("Retrieved and formatted context from GraphRAG.")
+        retrieved_rules = (
+            self.retriever.search(query=query, discipline=discipline, doc_type=doc_type_obj.name)
+            if self.retriever else
+            self.guideline_service.search(query=query, discipline=discipline, doc_type=doc_type_obj.name)
+        )
+        context_str = self._format_rules_for_prompt(retrieved_rules)
+        logger.info("Retrieved and formatted context.")
 
-        # 4. Build prompt
-        prompt = self._build_prompt(document_text, entity_list, context)
+        prompt = self.prompt_manager.build_prompt(document_text, entities_str, context_str)
 
-        # 5. Generate with LLM
         inputs = self.generator_tokenizer(prompt, return_tensors="pt").to(self.generator_model.device)
         output = self.generator_model.generate(**inputs, max_new_tokens=512, num_return_sequences=1)
         result = self.generator_tokenizer.decode(output[0], skip_special_tokens=True)
 
-        # 6. Extract and parse JSON (robust error handling)
+        analysis = self._parse_json_output(result)
+        logger.info("Raw model analysis returned.")
+
+        analysis = self.explanation_engine.generate_explanation(analysis)
+        logger.info("Explanations generated.")
+
+        return analysis
+
+    def _transform_query(self, query: str) -> str:
+        return query
+
+    def _format_rules_for_prompt(self, rules: list) -> str:
+        if not rules:
+            return "No specific compliance rules were retrieved. Analyze based on general Medicare principles."
+        formatted_rules = []
+        for rule in rules:
+            formatted_rules.append(
+                f"- **Rule:** {getattr(rule, 'issue_title', '')}\n"
+                f"  **Detail:** {getattr(rule, 'issue_detail', '')}\n"
+                f"  **Suggestion:** {getattr(rule, 'suggestion', '')}"
+            )
+        return "\n".join(formatted_rules)
+
+    def _parse_json_output(self, result: str) -> dict:
         try:
             json_start = result.find('```
             if json_start != -1:
@@ -188,96 +166,7 @@
                 json_end = result.rfind('}') + 1
                 json_str = result[json_start:json_end]
             analysis = json.loads(json_str)
-        except (json.JSONDecodeError, IndexError) as e:
-            print(f"Error parsing JSON output: {e}")
-            print(f"Raw model output:\n{result}")
+        except (json.JSONDecodeError, IndexError, ValueError) as e:
+            logger.error(f"Error parsing JSON output: {e}\nRaw model output:\n{result}")
             analysis = {"error": "Failed to parse JSON output from model."}
-
-        print("Analysis generated.")
-        return analysis
-
-    def _transform_query(self, query: str) -> str:
-        """
-        Transforms the query to improve retrieval results.
-        (Placeholder for more advanced logic)
-        """
-        return query
-
-    def _format_rules_for_prompt(self, rules: List[ComplianceRule]) -> str:
->>>>>>> df216186
-        """
-        Loads the compliance rules for a given discipline from the corresponding rubric file.
-        """
-        from src.rubric_service import RubricService
-        rubric_path = f"src/resources/{discipline.lower()}_compliance_rubric.ttl"
-        if not os.path.exists(rubric_path):
-            logger.warning(f"No specific rubric found for discipline: {discipline}. Falling back to default.")
-            # Fallback to a default rubric if the discipline-specific one doesn't exist
-            rubric_path = "src/resources/pt_compliance_rubric.ttl"
-
-        if not os.path.exists(rubric_path):
-            logger.error(f"Default rubric file not found at: {rubric_path}")
-            return []
-
-        rubric_service = RubricService(ontology_path=rubric_path)
-        return rubric_service.get_rules()
-
-    def _build_hybrid_prompt(self, document: str, entity_list: str, rules: list[ComplianceRule]) -> str:
-        """
-        Builds the prompt for the LLM for hybrid analysis.
-        """
-        rules_text = ""
-        for i, rule in enumerate(rules):
-            rules_text += f"\n**Rule {i+1}: {rule.issue_title}**\n"
-            rules_text += f"- **Detail:** {rule.issue_detail}\n"
-            rules_text += f"- **Suggestion:** {rule.suggestion}\n"
-
-        return f"""
-You are an expert Medicare compliance officer for a Skilled Nursing Facility (SNF). Your task is to analyze a clinical therapy document for potential compliance risks based on a specific set of rules.
-
-**Clinical Document:**
----
-{document}
----
-
-**Extracted Clinical Entities:**
----
-{entity_list}
----
-<<<<<<< HEAD
-=======
-**Relevant Medicare Guidelines:**
----
-{context}
----
-Test Rule
->>>>>>> df216186
-
-**Your Task:**
-For each of the following rules, analyze the document and determine if there is a violation. Provide a detailed explanation for each finding.
-
-**Rules to Evaluate:**
----
-{rules_text}
----
-
-**Output Format:**
-Return the analysis as a JSON object with the following structure:
-{{
-  "findings": [
-    {{
-      "rule_id": "<the id of the rule being evaluated>",
-      "text": "<text from the original document that contains the finding>",
-      "risk": "<description of the compliance risk based on the rule>",
-      "suggestion": "<suggestion to mitigate the risk>"
-    }}
-  ]
-}}
-
-<<<<<<< HEAD
-**Compliance Analysis:**
-```json
-"""
-=======
-**Compliance Analysis:**
->>>>>>> df216186
+        return analysis