import os
import json
<<<<<<< HEAD
import logging
import torch
from transformers import AutoTokenizer, AutoModelForCausalLM
from .hybrid_retriever import HybridRetriever
from .phi_scrubber import scrub_phi
=======
from typing import Dict, Any, List

from .llm_service import LLMService
from .ner import NERPipeline
from .explanation import ExplanationEngine
from .prompt_manager import PromptManager
from .fact_checker_service import FactCheckerService
>>>>>>> 4db3b6bb

logger = logging.getLogger(__name__)

class ComplianceAnalyzer:
<<<<<<< HEAD
    def __init__(self, generator_model_name="nabilfaieaz/tinyllama-med-full"):
=======
    """
    A service that orchestrates the core compliance analysis of a document.
    It receives pre-initialized components and does not load models itself.
    """

    def __init__(self, retriever: Any, ner_pipeline: NERPipeline, llm_service: LLMService, explanation_engine: ExplanationEngine, prompt_manager: PromptManager, fact_checker_service: FactCheckerService):
        self.retriever = retriever
        self.ner_pipeline = ner_pipeline
        self.llm_service = llm_service
        self.explanation_engine = explanation_engine
        self.prompt_manager = prompt_manager
        self.fact_checker_service = fact_checker_service

    def analyze_document(self, document_text: str, discipline: str, doc_type: str) -> Dict[str, Any]:
>>>>>>> 4db3b6bb
        """
        Initializes the ComplianceAnalyzer.
        """
<<<<<<< HEAD
        logger.info("Initializing ComplianceAnalyzer...")
        self.retriever = HybridRetriever()

        logger.info(f"Loading generator LLM '{generator_model_name}'...")
        self.generator_tokenizer = AutoTokenizer.from_pretrained(generator_model_name, revision="f9e026b")
        self.generator_model = AutoModelForCausalLM.from_pretrained(
            generator_model_name,
            revision="f9e026b",
            load_in_4bit=True,
            torch_dtype=torch.bfloat16,
            device_map="auto"
        )
        logger.info(f"Generator LLM '{generator_model_name}' loaded successfully.")

    def analyze_document(self, document_text: str, discipline: str, analysis_mode: str) -> dict:
        """
        Analyzes a document for compliance.
        """
        # This is a placeholder implementation.
        # The original implementation was likely more complex.
        return {"findings": []}
=======
        entities = self.ner_pipeline.extract_entities(document_text)
        entity_list = ", ".join([f"{entity['entity_group']}: {entity['word']}" for entity in entities])
        search_query = f"{discipline} {doc_type} {entity_list}"
        retrieved_rules = self.retriever.retrieve(search_query)

        context = self._format_rules_for_prompt(retrieved_rules)
        prompt = self.prompt_manager.build_prompt(context=context, document_text=document_text)

        raw_analysis = self._generate_analysis(prompt)

        explained_analysis = self.explanation_engine.add_explanations(raw_analysis, document_text)

        if "findings" in explained_analysis:
            for finding in explained_analysis["findings"]:
                # Find the rule that this finding is associated with
                rule_id = finding.get("rule_id")
                associated_rule = next((r for r in retrieved_rules if r.get('id') == rule_id), None)

                # a. Fact-check the finding if a rule was found
                if associated_rule:
                    if not self.fact_checker_service.is_finding_plausible(finding, associated_rule):
                        finding['is_disputed'] = True

                # b. Check for low confidence
                confidence = finding.get("confidence", 1.0)
                if isinstance(confidence, (int, float)) and confidence < CONFIDENCE_THRESHOLD:
                    finding['is_low_confidence'] = True

                # c. Generate personalized tip
                tip = self.llm_service.generate_personalized_tip(finding)
                finding['personalized_tip'] = tip
>>>>>>> 4db3b6bb

    def _transform_query(self, query: str) -> str:
        return query

<<<<<<< HEAD
    def _format_rules_for_prompt(self, rules: list) -> str:
=======
    @staticmethod
    def _format_rules_for_prompt(rules: List[Dict[str, Any]]) -> str:
>>>>>>> 4db3b6bb
        if not rules:
            return "No specific compliance rules were retrieved. Analyze based on general Medicare principles."
        formatted_rules = []
        for rule in rules:
            formatted_rules.append(
                f"- **Rule:** {getattr(rule, 'issue_title', '')}\n"
                f"  **Detail:** {getattr(rule, 'issue_detail', '')}\n"
                f"  **Suggestion:** {getattr(rule, 'suggestion', '')}"
            )
        return "\n".join(formatted_rules)

    def _build_prompt(self, document: str, entity_list: str, context: str) -> str:
        """
        Builds the prompt for the LLM.
        """
        return f"""
You are an expert Medicare compliance officer for a Skilled Nursing Facility (SNF). Your task is to analyze a clinical therapy document for potential compliance risks based on the provided Medicare guidelines.

**Clinical Document:**
---
{document}
---

**Extracted Clinical Entities:**
---
{entity_list}
---

**Relevant Medicare Guidelines:**
---
{context}
---

**Your Task:**
Based on all the information above, provide a detailed compliance analysis. Identify any potential risks, explain why they are risks according to the retrieved rules, and suggest specific actions to mitigate them. If no risks are found, state that the document appears to be compliant.

**Output Format:**
Return the analysis as a JSON object with the following structure:
{{
  "findings": [
    {{
      "text": "<original text from document that contains the finding>",
      "risk": "<description of the compliance risk based on retrieved rules>",
      "suggestion": "<suggestion to mitigate the risk>"
    }}
  ]
}}

**Compliance Analysis:**
"""

    def _parse_json_output(self, result: str) -> dict:
        """
        Parses JSON output from the model with robust error handling.
        """
        try:
            # First try to find JSON wrapped in code blocks
            json_start = result.find('```json')
            if json_start != -1:
                json_str = result[json_start + 7:].strip()
                json_end = json_str.rfind('```')
                if json_end != -1:
                    json_str = json_str[:json_end].strip()
            else:
                # Fall back to finding raw JSON braces
                json_start = result.find('{')
                json_end = result.rfind('}') + 1
                json_str = result[json_start:json_end]

            analysis = json.loads(json_str)
            return analysis

        except (json.JSONDecodeError, IndexError, ValueError) as e:
            logger.error(f"Error parsing JSON output: {e}\\nRaw model output:\\n{result}")
            analysis = {"error": "Failed to parse JSON output from model."}
            return analysis<|MERGE_RESOLUTION|>--- conflicted
+++ resolved
@@ -1,12 +1,4 @@
-import os
-import json
-<<<<<<< HEAD
 import logging
-import torch
-from transformers import AutoTokenizer, AutoModelForCausalLM
-from .hybrid_retriever import HybridRetriever
-from .phi_scrubber import scrub_phi
-=======
 from typing import Dict, Any, List
 
 from .llm_service import LLMService
@@ -14,170 +6,98 @@
 from .explanation import ExplanationEngine
 from .prompt_manager import PromptManager
 from .fact_checker_service import FactCheckerService
->>>>>>> 4db3b6bb
 
 logger = logging.getLogger(__name__)
+CONFIDENCE_THRESHOLD = 0.7  # Confidence score below which a finding is flagged
 
 class ComplianceAnalyzer:
-<<<<<<< HEAD
-    def __init__(self, generator_model_name="nabilfaieaz/tinyllama-med-full"):
-=======
     """
-    A service that orchestrates the core compliance analysis of a document.
+    Orchestrates the core compliance analysis of a document by coordinating various services.
     It receives pre-initialized components and does not load models itself.
     """
 
-    def __init__(self, retriever: Any, ner_pipeline: NERPipeline, llm_service: LLMService, explanation_engine: ExplanationEngine, prompt_manager: PromptManager, fact_checker_service: FactCheckerService):
+    def __init__(self, retriever: Any, ner_pipeline: NERPipeline, llm_service: LLMService, 
+                 explanation_engine: ExplanationEngine, prompt_manager: PromptManager, 
+                 fact_checker_service: FactCheckerService):
         self.retriever = retriever
         self.ner_pipeline = ner_pipeline
         self.llm_service = llm_service
         self.explanation_engine = explanation_engine
         self.prompt_manager = prompt_manager
         self.fact_checker_service = fact_checker_service
+        logger.info("ComplianceAnalyzer initialized with all services.")
 
     def analyze_document(self, document_text: str, discipline: str, doc_type: str) -> Dict[str, Any]:
->>>>>>> 4db3b6bb
-        """
-        Initializes the ComplianceAnalyzer.
-        """
-<<<<<<< HEAD
-        logger.info("Initializing ComplianceAnalyzer...")
-        self.retriever = HybridRetriever()
+        """Analyzes a document for compliance risks using a multi-step pipeline."""
+        logger.info(f"Starting compliance analysis for document type: {doc_type}")
 
-        logger.info(f"Loading generator LLM '{generator_model_name}'...")
-        self.generator_tokenizer = AutoTokenizer.from_pretrained(generator_model_name, revision="f9e026b")
-        self.generator_model = AutoModelForCausalLM.from_pretrained(
-            generator_model_name,
-            revision="f9e026b",
-            load_in_4bit=True,
-            torch_dtype=torch.bfloat16,
-            device_map="auto"
+        # 1. Retrieve relevant compliance rules
+        retrieved_rules = self.retriever.retrieve_rules(document_text, discipline=discipline, doc_type=doc_type)
+        logger.info(f"Retrieved {len(retrieved_rules)} rules for analysis.")
+
+        # 2. Extract clinical entities
+        entities = self.ner_pipeline.extract_entities(document_text)
+        entity_list_str = ", ".join(entities) if entities else "No specific entities extracted."
+
+        # 3. Build the prompt for the LLM
+        formatted_rules = self._format_rules_for_prompt(retrieved_rules)
+        prompt = self.prompt_manager.build_prompt(
+            document=document_text,
+            entity_list=entity_list_str,
+            context=formatted_rules
         )
-        logger.info(f"Generator LLM '{generator_model_name}' loaded successfully.")
 
-    def analyze_document(self, document_text: str, discipline: str, analysis_mode: str) -> dict:
-        """
-        Analyzes a document for compliance.
-        """
-        # This is a placeholder implementation.
-        # The original implementation was likely more complex.
-        return {"findings": []}
-=======
-        entities = self.ner_pipeline.extract_entities(document_text)
-        entity_list = ", ".join([f"{entity['entity_group']}: {entity['word']}" for entity in entities])
-        search_query = f"{discipline} {doc_type} {entity_list}"
-        retrieved_rules = self.retriever.retrieve(search_query)
+        # 4. Get initial analysis from the LLM
+        raw_analysis_result = self.llm_service.generate_text(prompt)
+        initial_analysis = self.llm_service.parse_json_output(raw_analysis_result)
 
-        context = self._format_rules_for_prompt(retrieved_rules)
-        prompt = self.prompt_manager.build_prompt(context=context, document_text=document_text)
+        # 5. Add explanations to the findings
+        explained_analysis = self.explanation_engine.explain_findings(initial_analysis, retrieved_rules)
 
-        raw_analysis = self._generate_analysis(prompt)
+        # 6. Post-process findings (fact-checking, confidence, tips)
+        final_analysis = self._post_process_findings(explained_analysis, retrieved_rules)
+        logger.info("Compliance analysis complete.")
 
-        explained_analysis = self.explanation_engine.add_explanations(raw_analysis, document_text)
+        return final_analysis
 
+    def _post_process_findings(self, explained_analysis: Dict[str, Any], retrieved_rules: List[Dict[str, Any]]) -> Dict[str, Any]:
+        """Adds flags for disputed findings, low confidence, and generates personalized tips."""
         if "findings" in explained_analysis:
             for finding in explained_analysis["findings"]:
-                # Find the rule that this finding is associated with
                 rule_id = finding.get("rule_id")
                 associated_rule = next((r for r in retrieved_rules if r.get('id') == rule_id), None)
 
-                # a. Fact-check the finding if a rule was found
-                if associated_rule:
-                    if not self.fact_checker_service.is_finding_plausible(finding, associated_rule):
-                        finding['is_disputed'] = True
+                # Fact-check the finding
+                if associated_rule and not self.fact_checker_service.is_finding_plausible(finding, associated_rule):
+                    finding['is_disputed'] = True
 
-                # b. Check for low confidence
+                # Check for low confidence
                 confidence = finding.get("confidence", 1.0)
-                if isinstance(confidence, (int, float)) and confidence < CONFIDENCE_THRESHOLD:
+                if isinstance(confidence, (float, int)) and confidence < CONFIDENCE_THRESHOLD:
                     finding['is_low_confidence'] = True
+                
+                # Generate a personalized tip (assuming llm_service has this method as per the merge)
+                try:
+                    tip = self.llm_service.generate_personalized_tip(finding)
+                    finding['personalized_tip'] = tip
+                except AttributeError:
+                     finding['personalized_tip'] = "Tip generation is currently unavailable."
 
-                # c. Generate personalized tip
-                tip = self.llm_service.generate_personalized_tip(finding)
-                finding['personalized_tip'] = tip
->>>>>>> 4db3b6bb
+        return explained_analysis
 
-    def _transform_query(self, query: str) -> str:
-        return query
-
-<<<<<<< HEAD
-    def _format_rules_for_prompt(self, rules: list) -> str:
-=======
     @staticmethod
     def _format_rules_for_prompt(rules: List[Dict[str, Any]]) -> str:
->>>>>>> 4db3b6bb
+        """Formats a list of rule dictionaries into a string for the LLM prompt."""
         if not rules:
             return "No specific compliance rules were retrieved. Analyze based on general Medicare principles."
+        
         formatted_rules = []
         for rule in rules:
             formatted_rules.append(
-                f"- **Rule:** {getattr(rule, 'issue_title', '')}\n"
-                f"  **Detail:** {getattr(rule, 'issue_detail', '')}\n"
-                f"  **Suggestion:** {getattr(rule, 'suggestion', '')}"
+                f"- **Rule:** {rule.get('issue_title', 'N/A')}
+"
+                f"  **Detail:** {rule.get('issue_detail', 'N/A')}
+"
+                f"  **Suggestion:** {rule.get('suggestion', 'N/A')}"
             )
-        return "\n".join(formatted_rules)
-
-    def _build_prompt(self, document: str, entity_list: str, context: str) -> str:
-        """
-        Builds the prompt for the LLM.
-        """
-        return f"""
-You are an expert Medicare compliance officer for a Skilled Nursing Facility (SNF). Your task is to analyze a clinical therapy document for potential compliance risks based on the provided Medicare guidelines.
-
-**Clinical Document:**
----
-{document}
----
-
-**Extracted Clinical Entities:**
----
-{entity_list}
----
-
-**Relevant Medicare Guidelines:**
----
-{context}
----
-
-**Your Task:**
-Based on all the information above, provide a detailed compliance analysis. Identify any potential risks, explain why they are risks according to the retrieved rules, and suggest specific actions to mitigate them. If no risks are found, state that the document appears to be compliant.
-
-**Output Format:**
-Return the analysis as a JSON object with the following structure:
-{{
-  "findings": [
-    {{
-      "text": "<original text from document that contains the finding>",
-      "risk": "<description of the compliance risk based on retrieved rules>",
-      "suggestion": "<suggestion to mitigate the risk>"
-    }}
-  ]
-}}
-
-**Compliance Analysis:**
-"""
-
-    def _parse_json_output(self, result: str) -> dict:
-        """
-        Parses JSON output from the model with robust error handling.
-        """
-        try:
-            # First try to find JSON wrapped in code blocks
-            json_start = result.find('```json')
-            if json_start != -1:
-                json_str = result[json_start + 7:].strip()
-                json_end = json_str.rfind('```')
-                if json_end != -1:
-                    json_str = json_str[:json_end].strip()
-            else:
-                # Fall back to finding raw JSON braces
-                json_start = result.find('{')
-                json_end = result.rfind('}') + 1
-                json_str = result[json_start:json_end]
-
-            analysis = json.loads(json_str)
-            return analysis
-
-        except (json.JSONDecodeError, IndexError, ValueError) as e:
-            logger.error(f"Error parsing JSON output: {e}\\nRaw model output:\\n{result}")
-            analysis = {"error": "Failed to parse JSON output from model."}
-            return analysis+        return "\n".join(formatted_rules)