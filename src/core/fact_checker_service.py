import logging
from typing import Dict, Any
from transformers import pipeline

logger = logging.getLogger(__name__)

class FactCheckerService:
    """
    A service to validate the plausibility of LLM findings using a smaller, specialized model.
    """
    def __init__(self, model_name: str, **kwargs):
<<<<<<< HEAD
        """
        Initializes the Fact-Checking Service.
        """
=======
        """Initializes the Fact-Checking Service."""
>>>>>>> 0331637e
        self.model_name = model_name
        self.pipeline = None
        try:
            logger.info(f"Loading Fact-Checker model: {self.model_name}")
            self.pipeline = pipeline("text2text-generation", model=self.model_name)
            logger.info("Fact-Checker model loaded successfully.")
        except Exception as e:
            logger.error(f"Failed to load Fact-Checker model {self.model_name}: {e}", exc_info=True)

    def is_finding_plausible(self, finding: Dict, rule: Dict) -> bool:
        """
        Checks if a given compliance finding is plausible based on the rule it violated.
        """
        if not self.pipeline:
            logger.warning("Fact-Checker model not loaded. Skipping validation.")
<<<<<<< HEAD
            return True # Default to plausible if the checker is not available

        try:
            prompt = f"""
            Rule: {rule.get('name', '')} - {rule.get('content', '')}
            Problematic Text: "{finding.get('text', '')}"
            
=======
            return True  # Default to plausible if the checker is not available

        try:
            prompt = f"""
            Rule: {rule.get('name', '')} - {rule.get('content', '')}
            Problematic Text: "{finding.get('text', '')}"

>>>>>>> 0331637e
            Question: Based on the rule, is it plausible that the problematic text represents a compliance issue? Answer only with 'Yes' or 'No'.

            Answer:
            """

            response = self.pipeline(prompt, max_length=10)[0]['generated_text']

            if 'yes' in response.lower():
                return True
            return False

        except Exception as e:
            logger.error(f"Error during fact-checking: {e}", exc_info=True)
<<<<<<< HEAD
            return True # Default to plausible in case of an error
=======
            return True  # Default to plausible in case of an error
>>>>>>> 0331637e
<|MERGE_RESOLUTION|>--- conflicted
+++ resolved
@@ -9,13 +9,7 @@
     A service to validate the plausibility of LLM findings using a smaller, specialized model.
     """
     def __init__(self, model_name: str, **kwargs):
-<<<<<<< HEAD
-        """
-        Initializes the Fact-Checking Service.
-        """
-=======
         """Initializes the Fact-Checking Service."""
->>>>>>> 0331637e
         self.model_name = model_name
         self.pipeline = None
         try:
@@ -31,27 +25,17 @@
         """
         if not self.pipeline:
             logger.warning("Fact-Checker model not loaded. Skipping validation.")
-<<<<<<< HEAD
-            return True # Default to plausible if the checker is not available
-
-        try:
-            prompt = f"""
-            Rule: {rule.get('name', '')} - {rule.get('content', '')}
-            Problematic Text: "{finding.get('text', '')}"
-            
-=======
             return True  # Default to plausible if the checker is not available
 
         try:
             prompt = f"""
-            Rule: {rule.get('name', '')} - {rule.get('content', '')}
-            Problematic Text: "{finding.get('text', '')}"
+Rule: {rule.get('name', '')} - {rule.get('content', '')}
+Problematic Text: "{finding.get('text', '')}"
 
->>>>>>> 0331637e
-            Question: Based on the rule, is it plausible that the problematic text represents a compliance issue? Answer only with 'Yes' or 'No'.
+Question: Based on the rule, is it plausible that the problematic text represents a compliance issue? Answer only with 'Yes' or 'No'.
 
-            Answer:
-            """
+Answer:
+"""
 
             response = self.pipeline(prompt, max_length=10)[0]['generated_text']
 
@@ -61,8 +45,4 @@
 
         except Exception as e:
             logger.error(f"Error during fact-checking: {e}", exc_info=True)
-<<<<<<< HEAD
-            return True # Default to plausible in case of an error
-=======
-            return True  # Default to plausible in case of an error
->>>>>>> 0331637e
+            return True  # Default to plausible in case of an error