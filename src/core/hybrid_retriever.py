--- conflicted
+++ resolved
@@ -66,16 +66,11 @@
             }
             for r in rubric_models
         ]
-
-<<<<<<< HEAD
+      
     def retrieve(
         self, query: str, top_k: int = 5, category_filter: Optional[str] = None
     ) -> List[Dict[str, str]]:
         from sentence_transformers.util import cos_sim
-
-=======
-    def retrieve(self, query: str, top_k: int = 5) -> List[Dict[str, str]]:
->>>>>>> 6f2363c0
         if not self.rules:
             return []
 
