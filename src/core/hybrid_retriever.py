import logging
from typing import Dict, List, Optional

import numpy as np
from rank_bm25 import BM25Okapi
from sentence_transformers import SentenceTransformer
from sentence_transformers.util import cos_sim

try:  # pragma: no cover - optional dependency during tests
    from ..database import crud
except Exception:  # pragma: no cover - fallback when database layer unavailable
    crud = None


logger = logging.getLogger(__name__)


class HybridRetriever:
    """Combine keyword and dense retrieval over in-memory rules."""

    def __init__(self, rules: Optional[List[Dict[str, str]]] = None) -> None:
        self.rules = rules or self._load_rules_from_db()
        self.dense_retriever = SentenceTransformer(
            "sentence-transformers/all-MiniLM-L6-v2"
        )
        self._build_indices()

    def _build_indices(self) -> None:
        self.corpus = [
            f"{rule['name']}. Regulation: {rule.get('regulation', '')}. Common Pitfalls: {rule.get('common_pitfalls', '')}. Best Practice: {rule.get('best_practice', '')}"
            for rule in self.rules
        ]
        tokenized_corpus = [document.lower().split() for document in self.corpus]
        self.bm25 = BM25Okapi(tokenized_corpus) if tokenized_corpus else None
        self.corpus_embeddings = (
            self.dense_retriever.encode(self.corpus, convert_to_tensor=True)
            if self.corpus
            else None
        )

    async def initialize(self) -> None:
        if self.rules:
            return
        self.rules = self._load_rules_from_db()
        self._build_indices()

    @staticmethod
    def _load_rules_from_db() -> List[Dict[str, str]]:
        if crud is None:
            logger.warning(
                "HybridRetriever instantiated without database CRUD layer; returning empty rules."
            )
            return []
        try:
            rubric_models = crud.get_all_rubrics()  # type: ignore[attr-defined]
        except Exception:  # pragma: no cover - defensive fallback
            return []
        return [
            {
                "id": r.id,
                "name": getattr(r, "name", ""),
                "regulation": getattr(r, "regulation", ""),
                "common_pitfalls": getattr(r, "common_pitfalls", ""),
                "best_practice": getattr(r, "best_practice", ""),
                "category": getattr(r, "category", ""),
            }
            for r in rubric_models
        ]
<<<<<<< HEAD
      
    def retrieve(
        self, query: str, top_k: int = 5, category_filter: Optional[str] = None
    ) -> List[Dict[str, str]]:
        from sentence_transformers.util import cos_sim
        if not self.rules:
=======

    async def retrieve(
        self,
        query: str,
        top_k: int = 5,
        k: int = 60,
        category_filter: Optional[str] = None,
    ) -> List[Dict[str, str]]:
        """
        Retrieve and rank rules using a hybrid approach with Reciprocal Rank Fusion (RRF).

        Args:
            query (str): The search query.
            top_k (int): The number of top results to return.
            k (int): The ranking constant for RRF. Defaults to 60.
            category_filter (Optional[str]): A filter for the rule category (currently ignored).

        Returns:
            List[Dict[str, str]]: A list of the top-k rules.
        """
        if category_filter:
            logger.warning(
                "The 'category_filter' is not yet implemented with RRF and will be ignored."
            )
        if not self.rules or not self.corpus:
>>>>>>> 68c1bf8d
            return []

        # 1. Get BM25 scores and ranks
        tokenized_query = query.lower().split()
        bm25_scores = (
            self.bm25.get_scores(tokenized_query)
            if self.bm25 is not None
            else np.zeros(len(self.rules))
        )
        bm25_ranks = {
            doc_id: rank + 1
            for rank, doc_id in enumerate(np.argsort(bm25_scores)[::-1])
        }

        # 2. Get dense retrieval scores and ranks
        query_embedding = self.dense_retriever.encode(query, convert_to_tensor=True)
        if self.corpus_embeddings is None:
            return []
        dense_scores_tensor = cos_sim(query_embedding, self.corpus_embeddings)[0]
        dense_scores = (
            dense_scores_tensor.cpu().numpy()
            if hasattr(dense_scores_tensor, "cpu")
            else np.asarray(dense_scores_tensor)
        )
        dense_ranks = {
            doc_id: rank + 1
            for rank, doc_id in enumerate(np.argsort(dense_scores)[::-1])
        }

        # 3. Calculate RRF scores
        rrf_scores = {}
        all_doc_ids = set(bm25_ranks.keys()) | set(dense_ranks.keys())

        for doc_id in all_doc_ids:
            rrf_score = 0.0
            if doc_id in bm25_ranks:
                rrf_score += 1 / (k + bm25_ranks[doc_id])
            if doc_id in dense_ranks:
                rrf_score += 1 / (k + dense_ranks[doc_id])
            rrf_scores[doc_id] = rrf_score

        # 4. Sort by RRF score and return top-k results
        sorted_docs = sorted(
            rrf_scores.items(), key=lambda item: item[1], reverse=True
        )

<<<<<<< HEAD
        combined = []
        for index, rule in enumerate(self.rules):
            bm25_value = float(bm25_scores[index]) if len(bm25_scores) > index else 0.0
            dense_value = (
                float(dense_scores[index]) if len(dense_scores) > index else 0.0
            )
            combined.append((index, bm25_value + dense_value))

        combined.sort(key=lambda item: item[1], reverse=True)
sorted_rules = [self.rules[index] for index, _ in combined]

        if category_filter:
            filtered_rules = [
                rule
                for rule in sorted_rules
                if rule.get("category", "").lower() == category_filter.lower()
            ]
            return filtered_rules[:top_k]

        return sorted_rules[:top_k]
=======
        return [self.rules[doc_id] for doc_id, _ in sorted_docs[:top_k]]
>>>>>>> 68c1bf8d
<|MERGE_RESOLUTION|>--- conflicted
+++ resolved
@@ -26,10 +26,7 @@
         self._build_indices()
 
     def _build_indices(self) -> None:
-        self.corpus = [
-            f"{rule['name']}. Regulation: {rule.get('regulation', '')}. Common Pitfalls: {rule.get('common_pitfalls', '')}. Best Practice: {rule.get('best_practice', '')}"
-            for rule in self.rules
-        ]
+        self.corpus = [f"{rule['name']}. {rule['content']}" for rule in self.rules]
         tokenized_corpus = [document.lower().split() for document in self.corpus]
         self.bm25 = BM25Okapi(tokenized_corpus) if tokenized_corpus else None
         self.corpus_embeddings = (
@@ -59,21 +56,11 @@
             {
                 "id": r.id,
                 "name": getattr(r, "name", ""),
-                "regulation": getattr(r, "regulation", ""),
-                "common_pitfalls": getattr(r, "common_pitfalls", ""),
-                "best_practice": getattr(r, "best_practice", ""),
+                "content": getattr(r, "content", ""),
                 "category": getattr(r, "category", ""),
             }
             for r in rubric_models
         ]
-<<<<<<< HEAD
-      
-    def retrieve(
-        self, query: str, top_k: int = 5, category_filter: Optional[str] = None
-    ) -> List[Dict[str, str]]:
-        from sentence_transformers.util import cos_sim
-        if not self.rules:
-=======
 
     async def retrieve(
         self,
@@ -99,7 +86,6 @@
                 "The 'category_filter' is not yet implemented with RRF and will be ignored."
             )
         if not self.rules or not self.corpus:
->>>>>>> 68c1bf8d
             return []
 
         # 1. Get BM25 scores and ranks
@@ -146,27 +132,4 @@
             rrf_scores.items(), key=lambda item: item[1], reverse=True
         )
 
-<<<<<<< HEAD
-        combined = []
-        for index, rule in enumerate(self.rules):
-            bm25_value = float(bm25_scores[index]) if len(bm25_scores) > index else 0.0
-            dense_value = (
-                float(dense_scores[index]) if len(dense_scores) > index else 0.0
-            )
-            combined.append((index, bm25_value + dense_value))
-
-        combined.sort(key=lambda item: item[1], reverse=True)
-sorted_rules = [self.rules[index] for index, _ in combined]
-
-        if category_filter:
-            filtered_rules = [
-                rule
-                for rule in sorted_rules
-                if rule.get("category", "").lower() == category_filter.lower()
-            ]
-            return filtered_rules[:top_k]
-
-        return sorted_rules[:top_k]
-=======
-        return [self.rules[doc_id] for doc_id, _ in sorted_docs[:top_k]]
->>>>>>> 68c1bf8d
+        return [self.rules[doc_id] for doc_id, _ in sorted_docs[:top_k]]