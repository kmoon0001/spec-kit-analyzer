--- conflicted
+++ resolved
@@ -1,14 +1,11 @@
 import os
 import yaml
 from functools import lru_cache
-<<<<<<< HEAD
 from typing import List, Dict, Any, Optional
 
 from pydantic import BaseModel, Field
 
 # --- Configuration Models ---
-=======
->>>>>>> 604b2756
 
 class DatabaseConfig(BaseModel):
     url: str = Field(default="sqlite:///./test.db")
@@ -18,7 +15,6 @@
     algorithm: str = Field(default="HS256")
     access_token_expire_minutes: int = Field(default=30)
 
-<<<<<<< HEAD
 class MaintenanceConfig(BaseModel):
     purge_retention_days: int = Field(default=30, description="Days to retain old reports before purging.")
 
@@ -45,22 +41,11 @@
     retrieval_settings: RetrievalSettingsConfig = Field(default_factory=RetrievalSettingsConfig)
 
 # --- Configuration Loading ---
-=======
-class RetrieverConfig(BaseModel):
-    dense_model_name: str = Field(default="pritamdeka/S-PubMedBert-MS-MARCO", description="The name of the sentence transformer model for dense retrieval.")
-    rrf_k: int = Field(default=60, description="The 'k' parameter for Reciprocal Rank Fusion (RRF) to balance keyword and semantic search.")
-
-class Settings(BaseModel):
-    database: DatabaseConfig = Field(default_factory=DatabaseConfig)
-    auth: AuthConfig = Field(default_factory=AuthConfig)
-    retriever: RetrieverConfig = Field(default_factory=RetrieverConfig)
->>>>>>> 604b2756
 
 def load_config_from_yaml(path: str = "config.yaml") -> dict:
     """Loads configuration from a YAML file."""
     if os.path.exists(path):
         with open(path, "r") as f:
-<<<<<<< HEAD
             return yaml.safe_load(f) or {} # Return empty dict if file is empty
     # If the config file doesn't exist, Pydantic will use defaults or fail on missing required fields.
     return {}
@@ -73,19 +58,5 @@
     """
     config_data = load_config_from_yaml()
     return AppConfig.model_validate(config_data)
-=======
-            # Return an empty dict if the file is empty to prevent errors
-            return yaml.safe_load(f) or {}
-    return {}
 
-@lru_cache()
-def get_settings() -> Settings:
-    """
-    Loads the application settings from the YAML file.
-    The result is cached to avoid repeated file I/O.
-    """
-    config_data = load_config_from_yaml()
-    return Settings.model_validate(config_data)
-
-settings = get_settings()
->>>>>>> 604b2756
+config = get_config()