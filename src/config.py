--- conflicted
+++ resolved
@@ -80,17 +80,14 @@
     temp_upload_dir: str
     api_url: str
     rule_dir: str
-<<<<<<< HEAD
     use_ai_mocks: Optional[bool] = False
-=======
     enable_habit_coaching: bool = False
     enable_director_dashboard: bool = False
->>>>>>> 1e99518e
 
 
 @lru_cache()
 def get_settings() -> Settings:
     # Using a relative path from the project root is safer.
     with open("config.yaml", "r", encoding="utf-8") as f:
-        config = yaml.safe_load(f)
-        return Settings(**config)+        config_data = yaml.safe_load(f)
+    return Settings(**config_data)