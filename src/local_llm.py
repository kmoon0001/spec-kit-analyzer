from __future__ import annotations

import logging
import os
from typing import Dict, List, Optional

import faiss
import numpy as np
from huggingface_hub import hf_hub_download
from llama_cpp import Llama
from sentence_transformers import SentenceTransformer
from sklearn.feature_extraction.text import TfidfVectorizer
from sklearn.metrics.pairwise import cosine_similarity

# --- Configuration ---
# Using a small, fast, and effective model for sentence embeddings.
EMBEDDING_MODEL = "all-MiniLM-L6-v2"

# --- Logging ---
logger = logging.getLogger(__name__)


class LocalRAG:
    """
    A class to manage a local Retrieval-Augmented Generation (RAG) system.
    It uses a sentence transformer for embeddings, FAISS for similarity search,
    and a local LLM for generating responses based on retrieved context.
    """

    def __init__(
        self,
        model_repo_id: str,
        model_filename: str,
        model: Optional[SentenceTransformer] = None,
        n_gpu_layers: int = 0
    ):
        """
        Initializes the LocalRAG system.

        Args:
            model_repo_id (str): The Hugging Face repository ID of the GGUF model.
            model_filename (str): The filename of the GGUF model in the repository.
            model (Optional[SentenceTransformer]): An optional pre-loaded
                                                   sentence transformer model.
            n_gpu_layers (int): Number of layers to offload to GPU. 0 for CPU only.
        """
        self.llm: Optional[Llama] = None
        self.embedding_model: Optional[SentenceTransformer] = model
        self.index: Optional[faiss.Index] = None
        self.text_chunks: List[str] = []

        # Attributes for keyword search
        self.tfidf_vectorizer: Optional[TfidfVectorizer] = None
        self.tfidf_matrix = None

        try:
            if self.embedding_model is None:
                logger.info(f"Loading embedding model: {EMBEDDING_MODEL}")
                self.embedding_model = SentenceTransformer(EMBEDDING_MODEL)
                logger.info("Embedding model loaded successfully.")
            else:
                logger.info("Using pre-loaded sentence transformer model.")

# 2. Download and load the local LLM

            logger.info(f"Downloading LLM from {model_repo_id}...")
            model_path = hf_hub_download(
                repo_id=model_repo_id, filename=model_filename
            )
            logger.info(f"LLM downloaded to: {model_path}")

            self.llm = Llama(
                model_path=model_path,
                n_ctx=4096,
                n_gpu_layers=n_gpu_layers,
                verbose=False,
            )
            logger.info("Local LLM loaded successfully.")

        except Exception as e:
            logger.exception(f"Failed to initialize LocalRAG: {e}")
            self.llm = None
            self.embedding_model = None

    def is_ready(self) -> bool:
        """Check if the RAG system is fully initialized and ready to use."""
        return self.llm is not None and self.embedding_model is not None

    def create_index(self, texts: List[str]):
        """
        Creates a FAISS index from a list of text chunks.

        Args:
            texts (List[str]): A list of strings, where each string is a
                               chunk of text.
        """
        if not self.is_ready() or not self.embedding_model:
            logger.warning("RAG system is not ready. Cannot create index.")
            return

logger.info(f"Creating FAISS index for {len(texts)} text chunks.")
        self.text_chunks = texts

        embeddings = self.embedding_model.encode(
            texts, convert_to_tensor=False
        )
        embedding_dim = embeddings.shape[1]

<<<<<<< HEAD
        # Create a FAISS index for semantic search
=======
>>>>>>> 5e283582
        self.index = faiss.IndexFlatL2(embedding_dim)
        self.index.add(np.array(embeddings, dtype=np.float32))
        logger.info("FAISS index created successfully.")

<<<<<<< HEAD
        # Create a TF-IDF matrix for keyword search
        logger.info("Creating TF-IDF index for keyword search.")
        self.tfidf_vectorizer = TfidfVectorizer(stop_words='english', ngram_range=(1, 2))
        self.tfidf_matrix = self.tfidf_vectorizer.fit_transform(texts)
        logger.info("TF-IDF index created successfully.")

    def search_index(self, query: str, k: int = 5) -> List[str]:
        """
        Performs a hybrid search using both semantic and keyword search,
        then merges the results using Reciprocal Rank Fusion (RRF).

        Args:
            query (str): The query string.
            k (int): The number of final chunks to retrieve.
=======
    def search_index(self, query: str, k: int = 3) -> List[str]:
        """
        Searches the FAISS index for the most relevant text chunks.

        Args:
            query (str): The query string.
            k (int): The number of chunks to retrieve.
>>>>>>> 5e283582

        Returns:
            List[str]: A list of the top k most relevant text chunks.
        """
<<<<<<< HEAD
        if not self.is_ready() or not self.embedding_model:
            logger.warning("RAG system is not ready. Cannot perform search.")
            return []

        # --- 1. Semantic (Vector) Search ---
        semantic_results_indices = []
        if self.index:
            query_embedding = self.embedding_model.encode([query])
            _, top_k_indices = self.index.search(np.array(query_embedding, dtype=np.float32), k * 2)
            semantic_results_indices = top_k_indices[0]

        # --- 2. Keyword (TF-IDF) Search ---
        keyword_results_indices = []
        if self.tfidf_vectorizer and self.tfidf_matrix is not None:
            query_vec = self.tfidf_vectorizer.transform([query])
            similarities = cosine_similarity(query_vec, self.tfidf_matrix).flatten()
            top_k_indices = similarities.argsort()[::-1][:k * 2]
            keyword_results_indices = top_k_indices

        # --- 3. Reciprocal Rank Fusion (RRF) ---
        fused_scores = {}
        rrf_k = 60  # RRF constant

        for i, doc_index in enumerate(semantic_results_indices):
            if doc_index not in fused_scores:
                fused_scores[doc_index] = 0
            fused_scores[doc_index] += 1 / (rrf_k + i + 1)

        for i, doc_index in enumerate(keyword_results_indices):
            if doc_index not in fused_scores:
                fused_scores[doc_index] = 0
            fused_scores[doc_index] += 1 / (rrf_k + i + 1)

        # Sort by fused score
        sorted_doc_indices = sorted(fused_scores.keys(), key=lambda idx: fused_scores[idx], reverse=True)

        # Get the final documents
        final_results = [self.text_chunks[i] for i in sorted_doc_indices[:k]]

        return final_results

    def query(self, question: str, k: int = 3, chat_history: List[tuple[str, str]] | None = None) -> str:
        """
        Queries the RAG system, using hybrid search for context retrieval.
=======
        if not self.is_ready() or not self.index or not self.embedding_model:
            logger.warning(
                "RAG system or index is not ready. Cannot perform search."
            )
            return []

        query_embedding = self.embedding_model.encode([query])
        _, indices = self.index.search(
            np.array(query_embedding, dtype=np.float32), k
        )

        retrieved_chunks = [self.text_chunks[i] for i in indices[0]]
        return retrieved_chunks

    def query(
        self,
        question: str,
        k: int = 3,
        chat_history: List[tuple[str, str]] | None = None
    ) -> str:
        """
        Queries the RAG system, now with conversational history.
>>>>>>> 5e283582

        Args:
            question (str): The user's question.
            k (int): The number of relevant text chunks to retrieve.
<<<<<<< HEAD
            chat_history (Optional[List[tuple[str, str]]]): The last N turns of the conversation.
=======
            chat_history (Optional[List[tuple[str, str]]]): The last N turns
                                                            of the conversation.
>>>>>>> 5e283582

        Returns:
            str: The LLM's generated answer.
        """
        if not self.is_ready() or not self.index or not self.embedding_model or not self.llm:
            return "The local AI chat is not available. Please check the logs for errors."

        logger.info(f"Received query: {question}")
# 1. Find relevant text chunks from the FAISS index
        retrieved_chunks = self.search_index(question, k=k)

        # 2. Construct the prompt
        history_str = ""
        if chat_history:
            for sender, message in chat_history[-6:]:
                if sender == 'user':
                    history_str += f"Previous User Question: {message}\n"
                elif sender == 'ai':
                    history_str += f"Your Previous Answer: {message}\n"

<<<<<<< HEAD
        # 1. Use the new hybrid search to find the most relevant text chunks.
        retrieved_chunks = self.search_index(question, k=k)

        # 2. Construct the prompt

        # Format the conversational history
        history_str = ""
        if chat_history:
            for sender, message in chat_history[-6:]:
                if sender == 'user':
                    history_str += f"Previous User Question: {message}\n"
                elif sender == 'ai':
                    history_str += f"Your Previous Answer: {message}\n"

        # Format the retrieved document context
        context_str = ""
        for i, chunk in enumerate(retrieved_chunks):
            context_str += f"Context Chunk {i+1}: {chunk}\n"
=======
        context_str = ""
        for i, chunk in enumerate(retrieved_chunks):
            context_str += f"BEGININPUT\nBEGINCONTEXT\nsource: " \
                           f"document_chunk_{i}\nENDCONTEXT\n{chunk}\nENDINPUT\n"
>>>>>>> 5e283582

        # Combine all parts into the final prompt
        prompt = (
<<<<<<< HEAD
            "SYSTEM: You are a helpful AI assistant. Your task is to answer the user's question based on the provided document context and the recent conversation history. Be concise and professional.\n\n"
            "CONVERSATION HISTORY:\n"
            f"{history_str}\n"
            "DOCUMENT CONTEXT:\n"
            f"{context_str}\n"
            "USER QUESTION:\n"
            f"{question}\n\n"
            "ASSISTANT ANSWER:"
=======
            "You are a helpful AI assistant. Answer the user's question based "
            "on the provided document context and the recent conversation "
            "history.\n\n"
            "--- CONVERSATION HISTORY ---\n"
            f"{history_str}\n"
            "--- DOCUMENT CONTEXT ---\n"
            f"{context_str}\n"
            "--- CURRENT QUESTION ---\n"
            "BEGININSTRUCTION\n"
            "Based on the provided context and conversation history, answer "
            f"the following question: {question}\n"
            "ENDINSTRUCTION\n"
>>>>>>> 5e283582
        )

        logger.info("Sending prompt to LLM...")

        try:
            output = self.llm(
                prompt, max_tokens=512, stop=["ENDINSTRUCTION"], echo=False
            )
            answer = output["choices"][0]["text"].strip()
            logger.info(f"LLM generated answer: {answer}")
            return answer
        except Exception as e:
            logger.exception(f"Error during LLM inference: {e}")
            return "An error occurred while generating a response."<|MERGE_RESOLUTION|>--- conflicted
+++ resolved
@@ -106,15 +106,21 @@
         )
         embedding_dim = embeddings.shape[1]
 
-<<<<<<< HEAD
+
         # Create a FAISS index for semantic search
-=======
->>>>>>> 5e283582
+
         self.index = faiss.IndexFlatL2(embedding_dim)
         self.index.add(np.array(embeddings, dtype=np.float32))
         logger.info("FAISS index created successfully.")
 
-<<<<<<< HEAD
+def __init__(self, model_repo_id: str, model_filename: str):
+        self.tfidf_vectorizer = None
+        self.tfidf_matrix = None
+        # ... other initialization ...
+
+    def create_index(self, texts: List[str]):
+        # ... existing code for FAISS index creation ...
+        
         # Create a TF-IDF matrix for keyword search
         logger.info("Creating TF-IDF index for keyword search.")
         self.tfidf_vectorizer = TfidfVectorizer(stop_words='english', ngram_range=(1, 2))
@@ -129,20 +135,10 @@
         Args:
             query (str): The query string.
             k (int): The number of final chunks to retrieve.
-=======
-    def search_index(self, query: str, k: int = 3) -> List[str]:
-        """
-        Searches the FAISS index for the most relevant text chunks.
-
-        Args:
-            query (str): The query string.
-            k (int): The number of chunks to retrieve.
->>>>>>> 5e283582
 
         Returns:
             List[str]: A list of the top k most relevant text chunks.
         """
-<<<<<<< HEAD
         if not self.is_ready() or not self.embedding_model:
             logger.warning("RAG system is not ready. Cannot perform search.")
             return []
@@ -186,41 +182,17 @@
 
     def query(self, question: str, k: int = 3, chat_history: List[tuple[str, str]] | None = None) -> str:
         """
-        Queries the RAG system, using hybrid search for context retrieval.
-=======
-        if not self.is_ready() or not self.index or not self.embedding_model:
-            logger.warning(
-                "RAG system or index is not ready. Cannot perform search."
-            )
-            return []
-
-        query_embedding = self.embedding_model.encode([query])
-        _, indices = self.index.search(
-            np.array(query_embedding, dtype=np.float32), k
-        )
-
-        retrieved_chunks = [self.text_chunks[i] for i in indices[0]]
-        return retrieved_chunks
-
-    def query(
-        self,
-        question: str,
-        k: int = 3,
-        chat_history: List[tuple[str, str]] | None = None
-    ) -> str:
-        """
         Queries the RAG system, now with conversational history.
->>>>>>> 5e283582
 
         Args:
             question (str): The user's question.
             k (int): The number of relevant text chunks to retrieve.
-<<<<<<< HEAD
             chat_history (Optional[List[tuple[str, str]]]): The last N turns of the conversation.
-=======
-            chat_history (Optional[List[tuple[str, str]]]): The last N turns
-                                                            of the conversation.
->>>>>>> 5e283582
+
+        Returns:
+            str: The LLM's generated answer.
+        """
+        # ... (the rest of the query function remains the same)
 
         Returns:
             str: The LLM's generated answer.
@@ -241,9 +213,7 @@
                 elif sender == 'ai':
                     history_str += f"Your Previous Answer: {message}\n"
 
-<<<<<<< HEAD
-        # 1. Use the new hybrid search to find the most relevant text chunks.
-        retrieved_chunks = self.search_index(question, k=k)
+retrieved_chunks = self.search_index(question, k=k)
 
         # 2. Construct the prompt
 
@@ -259,26 +229,11 @@
         # Format the retrieved document context
         context_str = ""
         for i, chunk in enumerate(retrieved_chunks):
-            context_str += f"Context Chunk {i+1}: {chunk}\n"
-=======
-        context_str = ""
-        for i, chunk in enumerate(retrieved_chunks):
             context_str += f"BEGININPUT\nBEGINCONTEXT\nsource: " \
                            f"document_chunk_{i}\nENDCONTEXT\n{chunk}\nENDINPUT\n"
->>>>>>> 5e283582
 
         # Combine all parts into the final prompt
         prompt = (
-<<<<<<< HEAD
-            "SYSTEM: You are a helpful AI assistant. Your task is to answer the user's question based on the provided document context and the recent conversation history. Be concise and professional.\n\n"
-            "CONVERSATION HISTORY:\n"
-            f"{history_str}\n"
-            "DOCUMENT CONTEXT:\n"
-            f"{context_str}\n"
-            "USER QUESTION:\n"
-            f"{question}\n\n"
-            "ASSISTANT ANSWER:"
-=======
             "You are a helpful AI assistant. Answer the user's question based "
             "on the provided document context and the recent conversation "
             "history.\n\n"
@@ -291,7 +246,7 @@
             "Based on the provided context and conversation history, answer "
             f"the following question: {question}\n"
             "ENDINSTRUCTION\n"
->>>>>>> 5e283582
+        )
         )
 
         logger.info("Sending prompt to LLM...")
