import os
<<<<<<< HEAD
import re
from typing import List, Tuple, Dict

import pdfplumber
from docx import Document
import pytesseract  # type: ignore
from PIL import Image
import pandas as pd

from src.core.smart_chunker import sentence_window_chunker

=======
>>>>>>> 4db3b6bb
import logging
import pdfplumber
from typing import List, Dict

logger = logging.getLogger(__name__)

def parse_document_content(file_path: str) -> List[Dict[str, str]]:
    """
    Parses the content of a document (PDF, TXT, DOCX) into text chunks.

    Args:
        file_path: The full path to the document file.

    Returns:
        A list of dictionaries, where each dictionary represents a chunk of text.
        Returns an error message in the same format if parsing fails.
    """
    logger.info(f"Parsing document: {file_path}")

    # 1. Check for supported file extensions first
    supported_extensions = ['.pdf', '.txt', '.docx']
    file_ext = os.path.splitext(file_path)[1].lower()

    if file_ext not in supported_extensions:
        error_message = f"Error: Unsupported file type '{file_ext}'. Only PDF, TXT, and DOCX are supported."
        logger.warning(error_message)
        return [{'sentence': error_message, 'source': 'parser'}]

    # 2. Try to open and parse the file
    try:
        chunks = []
        if file_ext == '.pdf':
            with pdfplumber.open(file_path) as pdf:
<<<<<<< HEAD
                for i, page in enumerate(pdf.pages, start=1):
                    page_text = page.extract_text() or ""
                    metadata = {'source_document': file_path, 'page': i}
                    page_chunks = sentence_window_chunker(page_text, metadata=metadata)
                    chunks.extend(page_chunks)
        elif ext == ".docx":
            try:
                docx_doc = Document(file_path)
            except Exception:
                return [{'sentence': "Error: python-docx not available.", 'window': '', 'metadata': {'source': 'DOCX Parser'}}]
            full_text = "\n".join([para.text for para in docx_doc.paragraphs])
            metadata = {'source_document': file_path}
            doc_chunks = sentence_window_chunker(full_text, metadata=metadata)
            chunks.extend(doc_chunks)
        elif ext in [".xlsx", ".xls", ".csv"]:
            try:
                if ext in [".xlsx", ".xls"]:
                    df = pd.read_excel(file_path)
                    if isinstance(df, dict):
                        df = next(iter(df.values()))
                else:
                    df = pd.read_csv(file_path)
                content = df.to_string(index=False)
                metadata = {'source_document': file_path}
                data_chunks = sentence_window_chunker(content, metadata=metadata)
                chunks.extend(data_chunks)
            except Exception as e:
                return [{'sentence': f"Error: Failed to read tabular file: {e}", 'window': '', 'metadata': {'source': 'Data Parser'}}]
        elif ext in [".png", ".jpg", ".jpeg", ".gif", ".bmp", ".tiff"]:
            if not Image or not pytesseract:
                return [{'sentence': "Error: OCR dependencies not available.", 'window': '', 'metadata': {'source': 'OCR Parser'}}]
            try:
                img = Image.open(file_path)
                if img.mode not in ("RGB", "L"):
                    img = img.convert("RGB")  # type: ignore[assignment]
                txt = pytesseract.image_to_string(img)
                metadata = {'source_document': file_path}
                ocr_chunks = sentence_window_chunker(txt or "", metadata=metadata)
                chunks.extend(ocr_chunks)
            except Image.UnidentifiedImageError as e:
                return [{'sentence': f"Error: Unidentified image: {e}", 'window': '', 'metadata': {'source': 'OCR Parser'}}]
        elif ext == ".txt":
            with open(file_path, "r", encoding="utf-8") as f:
                txt = f.read()
            metadata = {'source_document': file_path}
            txt_chunks = sentence_window_chunker(txt, metadata=metadata)
            chunks.extend(txt_chunks)
        else:
            return [{'sentence': f"Error: Unsupported file type: {ext}", 'window': '', 'metadata': {'source': 'File Handler'}}]
=======
                for i, page in enumerate(pdf.pages):
                    text = page.extract_text() or ""
                    chunks.append({'sentence': text, 'source': f'{os.path.basename(file_path)} (Page {i+1})'})

        elif file_ext == '.txt':
            with open(file_path, 'r', encoding='utf-8') as f:
                text = f.read()
            chunks.append({'sentence': text, 'source': os.path.basename(file_path)})

        # Note: python-docx is not in requirements, so this part is commented out but shows
        # how it would be extended. If it were active, it would need a test case.
        # elif file_ext == '.docx':
        #     import docx
        #     doc = docx.Document(file_path)
        #     full_text = "\n".join([para.text for para in doc.paragraphs])
        #     chunks.append({'sentence': full_text, 'source': os.path.basename(file_path)})

        return chunks

    except FileNotFoundError:
        error_message = f"Error: File not found at {file_path}"
        logger.error(error_message)
        return [{'sentence': error_message, 'source': 'parser'}]
    except Exception as e:
        error_message = f"Error parsing document '{os.path.basename(file_path)}': {e}"
        logger.error(error_message, exc_info=True)
        return [{'sentence': error_message, 'source': 'parser'}]
>>>>>>> 4db3b6bb


def parse_document_into_sections(document_text: str) -> Dict[str, str]:
    """
    Parses a document's full text into standard sections (Subjective, Objective, etc.).
    This version correctly handles cases where content is on the same line as the header.
    """
    sections = {}
    current_section = "unclassified"
    current_text = []
    headers = ["subjective", "objective", "assessment", "plan"]

    # This flag helps handle documents that don't start with a standard header
    found_first_header = False

    for line in document_text.strip().split('\n'):
        stripped_line = line.strip()
        if not stripped_line:
            continue

        line_lower = stripped_line.lower()

        found_header = None
        # Check if the line starts with any of the known headers, followed by a colon
        for header in headers:
            if line_lower.startswith(header + ":"):
                found_header = header
                break

        if found_header:
            # If we were already processing a section, save its content before starting the new one.
            if current_text and (found_first_header or current_section != "unclassified"):
                 sections[current_section] = " ".join(current_text).strip()

            found_first_header = True
            current_section = found_header
            # The content is the part of the line after the header and colon
            content_start_index = len(found_header) + 1
            initial_content = stripped_line[content_start_index:].strip()
            current_text = [initial_content] if initial_content else []
        else:
            # This line is a continuation of the current section's content
            current_text.append(stripped_line)

    # Save the last processed section
    if current_text or not sections:
        sections[current_section] = " ".join(current_text).strip()

    return sections<|MERGE_RESOLUTION|>--- conflicted
+++ resolved
@@ -1,18 +1,4 @@
 import os
-<<<<<<< HEAD
-import re
-from typing import List, Tuple, Dict
-
-import pdfplumber
-from docx import Document
-import pytesseract  # type: ignore
-from PIL import Image
-import pandas as pd
-
-from src.core.smart_chunker import sentence_window_chunker
-
-=======
->>>>>>> 4db3b6bb
 import logging
 import pdfplumber
 from typing import List, Dict
@@ -46,57 +32,6 @@
         chunks = []
         if file_ext == '.pdf':
             with pdfplumber.open(file_path) as pdf:
-<<<<<<< HEAD
-                for i, page in enumerate(pdf.pages, start=1):
-                    page_text = page.extract_text() or ""
-                    metadata = {'source_document': file_path, 'page': i}
-                    page_chunks = sentence_window_chunker(page_text, metadata=metadata)
-                    chunks.extend(page_chunks)
-        elif ext == ".docx":
-            try:
-                docx_doc = Document(file_path)
-            except Exception:
-                return [{'sentence': "Error: python-docx not available.", 'window': '', 'metadata': {'source': 'DOCX Parser'}}]
-            full_text = "\n".join([para.text for para in docx_doc.paragraphs])
-            metadata = {'source_document': file_path}
-            doc_chunks = sentence_window_chunker(full_text, metadata=metadata)
-            chunks.extend(doc_chunks)
-        elif ext in [".xlsx", ".xls", ".csv"]:
-            try:
-                if ext in [".xlsx", ".xls"]:
-                    df = pd.read_excel(file_path)
-                    if isinstance(df, dict):
-                        df = next(iter(df.values()))
-                else:
-                    df = pd.read_csv(file_path)
-                content = df.to_string(index=False)
-                metadata = {'source_document': file_path}
-                data_chunks = sentence_window_chunker(content, metadata=metadata)
-                chunks.extend(data_chunks)
-            except Exception as e:
-                return [{'sentence': f"Error: Failed to read tabular file: {e}", 'window': '', 'metadata': {'source': 'Data Parser'}}]
-        elif ext in [".png", ".jpg", ".jpeg", ".gif", ".bmp", ".tiff"]:
-            if not Image or not pytesseract:
-                return [{'sentence': "Error: OCR dependencies not available.", 'window': '', 'metadata': {'source': 'OCR Parser'}}]
-            try:
-                img = Image.open(file_path)
-                if img.mode not in ("RGB", "L"):
-                    img = img.convert("RGB")  # type: ignore[assignment]
-                txt = pytesseract.image_to_string(img)
-                metadata = {'source_document': file_path}
-                ocr_chunks = sentence_window_chunker(txt or "", metadata=metadata)
-                chunks.extend(ocr_chunks)
-            except Image.UnidentifiedImageError as e:
-                return [{'sentence': f"Error: Unidentified image: {e}", 'window': '', 'metadata': {'source': 'OCR Parser'}}]
-        elif ext == ".txt":
-            with open(file_path, "r", encoding="utf-8") as f:
-                txt = f.read()
-            metadata = {'source_document': file_path}
-            txt_chunks = sentence_window_chunker(txt, metadata=metadata)
-            chunks.extend(txt_chunks)
-        else:
-            return [{'sentence': f"Error: Unsupported file type: {ext}", 'window': '', 'metadata': {'source': 'File Handler'}}]
-=======
                 for i, page in enumerate(pdf.pages):
                     text = page.extract_text() or ""
                     chunks.append({'sentence': text, 'source': f'{os.path.basename(file_path)} (Page {i+1})'})
@@ -124,7 +59,6 @@
         error_message = f"Error parsing document '{os.path.basename(file_path)}': {e}"
         logger.error(error_message, exc_info=True)
         return [{'sentence': error_message, 'source': 'parser'}]
->>>>>>> 4db3b6bb
 
 
 def parse_document_into_sections(document_text: str) -> Dict[str, str]:
