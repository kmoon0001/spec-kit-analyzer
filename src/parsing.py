--- conflicted
+++ resolved
@@ -1,162 +1,57 @@
-import os
-import logging
-import pdfplumber
-from typing import List, Dict
-
-logger = logging.getLogger(__name__)
-
-def parse_document_content(file_path: str) -> List[Dict[str, str]]:
-    """
-    Parses the content of a document (PDF, TXT, DOCX) into text chunks.
-
-    Args:
-        file_path: The full path to the document file.
-
-    Returns:
-        A list of dictionaries, where each dictionary represents a chunk of text.
-        Returns an error message in the same format if parsing fails.
-    """
-    logger.info(f"Parsing document: {file_path}")
-
-    # 1. Check for supported file extensions first
-    supported_extensions = ['.pdf', '.txt', '.docx']
-    file_ext = os.path.splitext(file_path)[1].lower()
-
-    if file_ext not in supported_extensions:
-        error_message = f"Error: Unsupported file type '{file_ext}'. Only PDF, TXT, and DOCX are supported."
-        logger.warning(error_message)
-        return [{'sentence': error_message, 'source': 'parser'}]
-
-    # 2. Try to open and parse the file
-    try:
-        chunks = []
-        if file_ext == '.pdf':
-            with pdfplumber.open(file_path) as pdf:
-<<<<<<< HEAD
-                for i, page in enumerate(pdf.pages, start=1):
-                    page_text = page.extract_text() or ""
-                    metadata = {'source_document': file_path, 'page': i}
-                    page_chunks = sentence_window_chunker(page_text, metadata=metadata)
-                    chunks.extend(page_chunks)
-        elif ext == ".docx":
-            try:
-                docx_doc = Document(file_path)
-            except Exception:
-                return [{'sentence': "Error: python-docx not available.", 'window': '', 'metadata': {'source': 'DOCX Parser'}}]
-            full_text = "\n".join([para.text for para in docx_doc.paragraphs])
-            metadata = {'source_document': file_path}
-            doc_chunks = sentence_window_chunker(full_text, metadata=metadata)
-            chunks.extend(doc_chunks)
-        elif ext in [".xlsx", ".xls", ".csv"]:
-            try:
-                if ext in [".xlsx", ".xls"]:
-                    df = pd.read_excel(file_path)
-                    if isinstance(df, dict):
-                        df = next(iter(df.values()))
-                else:
-                    df = pd.read_csv(file_path)
-                content = df.to_string(index=False)
-                metadata = {'source_document': file_path}
-                data_chunks = sentence_window_chunker(content, metadata=metadata)
-                chunks.extend(data_chunks)
-            except Exception as e:
-                return [{'sentence': f"Error: Failed to read tabular file: {e}", 'window': '', 'metadata': {'source': 'Data Parser'}}]
-        elif ext in [".png", ".jpg", ".jpeg", ".gif", ".bmp", ".tiff"]:
-            if not Image or not pytesseract:
-                return [{'sentence': "Error: OCR dependencies not available.", 'window': '', 'metadata': {'source': 'OCR Parser'}}]
-            try:
-                img = Image.open(file_path)
-                if img.mode not in ("RGB", "L"):
-                    img = img.convert("RGB")  # type: ignore[assignment]
-                txt = pytesseract.image_to_string(img)
-                metadata = {'source_document': file_path}
-                ocr_chunks = sentence_window_chunker(txt or "", metadata=metadata)
-                chunks.extend(ocr_chunks)
-            except Image.UnidentifiedImageError as e:
-                return [{'sentence': f"Error: Unidentified image: {e}", 'window': '', 'metadata': {'source': 'OCR Parser'}}]
-        elif ext == ".txt":
-            with open(file_path, "r", encoding="utf-8") as f:
-                txt = f.read()
-            metadata = {'source_document': file_path}
-            txt_chunks = sentence_window_chunker(txt, metadata=metadata)
-            chunks.extend(txt_chunks)
-        else:
-            return [{'sentence': f"Error: Unsupported file type: {ext}", 'window': '', 'metadata': {'source': 'File Handler'}}]
-=======
-                for i, page in enumerate(pdf.pages):
-                    text = page.extract_text() or ""
-                    chunks.append({'sentence': text, 'source': f'{os.path.basename(file_path)} (Page {i+1})'})
-
-        elif file_ext == '.txt':
-            with open(file_path, 'r', encoding='utf-8') as f:
-                text = f.read()
-            chunks.append({'sentence': text, 'source': os.path.basename(file_path)})
-
-        # Note: python-docx is not in requirements, so this part is commented out but shows
-        # how it would be extended. If it were active, it would need a test case.
-        # elif file_ext == '.docx':
-        #     import docx
-        #     doc = docx.Document(file_path)
-        #     full_text = "\n".join([para.text for para in doc.paragraphs])
-        #     chunks.append({'sentence': full_text, 'source': os.path.basename(file_path)})
-
-        return chunks
-
-    except FileNotFoundError:
-        error_message = f"Error: File not found at {file_path}"
-        logger.error(error_message)
-        return [{'sentence': error_message, 'source': 'parser'}]
-    except Exception as e:
-        error_message = f"Error parsing document '{os.path.basename(file_path)}': {e}"
-        logger.error(error_message, exc_info=True)
-        return [{'sentence': error_message, 'source': 'parser'}]
->>>>>>> c46cdd8b
-
-
-def parse_document_into_sections(document_text: str) -> Dict[str, str]:
-    """
-    Parses a document's full text into standard sections (Subjective, Objective, etc.).
-    This version correctly handles cases where content is on the same line as the header.
-    """
-    sections = {}
-    current_section = "unclassified"
-    current_text = []
-    headers = ["subjective", "objective", "assessment", "plan"]
-
-    # This flag helps handle documents that don't start with a standard header
-    found_first_header = False
-
-    for line in document_text.strip().split('\n'):
-        stripped_line = line.strip()
-        if not stripped_line:
-            continue
-
-        line_lower = stripped_line.lower()
-
-        found_header = None
-        # Check if the line starts with any of the known headers, followed by a colon
-        for header in headers:
-            if line_lower.startswith(header + ":"):
-                found_header = header
-                break
-
-        if found_header:
-            # If we were already processing a section, save its content before starting the new one.
-            if current_text and (found_first_header or current_section != "unclassified"):
-                 sections[current_section] = " ".join(current_text).strip()
-
-            found_first_header = True
-            current_section = found_header
-            # The content is the part of the line after the header and colon
-            content_start_index = len(found_header) + 1
-            initial_content = stripped_line[content_start_index:].strip()
-            current_text = [initial_content] if initial_content else []
-        else:
-            # This line is a continuation of the current section's content
-            current_text.append(stripped_line)
-
-    # Save the last processed section
-    if current_text or not sections:
-        sections[current_section] = " ".join(current_text).strip()
-
-    return sections+27 logger.warning(error_message)
+28 return [{'sentence': error_message, 'source': 'parser'}]
+29
+30 # 2. Try to open and parse the file
+31 try:
+32 chunks = []
+33 if file_ext == '.pdf':
+34 with pdfplumber.open(file_path) as pdf:
+35 for i, page in enumerate(pdf.pages, start=1):
+36 page_text = page.extract_text() or ""
+37 metadata = {'source_document': file_path, 'page': i}
+38 page_chunks = sentence_window_chunker(page_text, metadata=metadata)
+39 chunks.extend(page_chunks)
+40 elif ext == ".docx":
+41 try:
+42 docx_doc = Document(file_path)
+43 except Exception:
+44 return [{'sentence': "Error: python-docx not available.", 'window': '', 'metadata': {'source': 'DOCX Parser'}}]
+45 full_text = "\n".join([para.text for para in docx_doc.paragraphs])
+46 metadata = {'source_document': file_path}
+47 doc_chunks = sentence_window_chunker(full_text, metadata=metadata)
+48 chunks.extend(doc_chunks)
+49 elif ext in [".xlsx", ".xls", ".csv"]:
+50 try:
+51 if ext in [".xlsx", ".xls"]:
+52 df = pd.read_excel(file_path)
+53 if isinstance(df, dict):
+54 df = next(iter(df.values()))
+55 else:
+56 df = pd.read_csv(file_path)
+57 content = df.to_string(index=False)
+58 metadata = {'source_document': file_path}
+59 data_chunks = sentence_window_chunker(content, metadata=metadata)
+60 chunks.extend(data_chunks)
+61 except Exception as e:
+62 return [{'sentence': f"Error: Failed to read tabular file: {e}", 'window': '', 'metadata': {'source': 'Data Parser'}}]
+63 elif ext in [".png", ".jpg", ".jpeg", ".gif", ".bmp", ".tiff"]:
+64 if not Image or not pytesseract:
+65 return [{'sentence': "Error: OCR dependencies not available.", 'window': '', 'metadata': {'source': 'OCR Parser'}}]
+66 try:
+67 img = Image.open(file_path)
+68 if img.mode not in ("RGB", "L"):
+69 img = img.convert("RGB")  # type: ignore[assignment]
+70 txt = pytesseract.image_to_string(img)
+71 metadata = {'source_document': file_path}
+72 ocr_chunks = sentence_window_chunker(txt or "", metadata=metadata)
+73 chunks.extend(ocr_chunks)
+74 except Image.UnidentifiedImageError as e:
+75 return [{'sentence': f"Error: Unidentified image: {e}", 'window': '', 'metadata': {'source': 'OCR Parser'}}]
+76 elif ext == ".txt":
+77 with open(file_path, "r", encoding="utf-8") as f:
+78 txt = f.read()
+79 metadata = {'source_document': file_path}
+80 txt_chunks = sentence_window_chunker(txt, metadata=metadata)
+81 chunks.extend(txt_chunks)
+82 else:
+83 return [{'sentence': f"Error: Unsupported file type: {ext}", 'window': '', 'metadata': {'source': 'File Handler'}}]