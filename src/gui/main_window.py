--- conflicted
+++ resolved
@@ -17,11 +17,7 @@
     QLabel,
     QGroupBox,
     QProgressBar,
-<<<<<<< HEAD
-    QPushButton
-=======
     QPushButton,
->>>>>>> 4cf1f92d
 )
 from PySide6.QtCore import Qt, QThread
 from .dialogs.rubric_manager_dialog import RubricManagerDialog
@@ -70,19 +66,11 @@
         controls_group.setLayout(controls_layout)
         main_layout.addWidget(controls_group)
 
-<<<<<<< HEAD
-        self.upload_button = QPushButton('Upload Document')
-        self.upload_button.clicked.connect(self.open_file_dialog)
-        controls_layout.addWidget(self.upload_button)
-
-        self.clear_button = QPushButton('Clear Display')
-=======
         self.upload_button = QPushButton("Upload Document")
         self.upload_button.clicked.connect(self.open_file_dialog)
         controls_layout.addWidget(self.upload_button)
 
         self.clear_button = QPushButton("Clear Display")
->>>>>>> 4cf1f92d
         self.clear_button.clicked.connect(self.clear_display)
         controls_layout.addWidget(self.clear_button)
 
@@ -97,13 +85,9 @@
         self.rubric_list_widget = QListWidget()
         self.rubric_list_widget.setMaximumHeight(100)
         self.rubric_list_widget.addItem("No rubric selected")
-<<<<<<< HEAD
-        self.rubric_list_widget.item(0).setFlags(self.rubric_list_widget.item(0).flags() & ~Qt.ItemIsEnabled)
-=======
         self.rubric_list_widget.item(0).setFlags(
             self.rubric_list_widget.item(0).flags() & ~Qt.ItemIsEnabled
         )
->>>>>>> 4cf1f92d
         self.rubric_list_widget.setEnabled(False)
         controls_layout.addWidget(self.rubric_list_widget)
 
@@ -115,23 +99,17 @@
         splitter = QSplitter(Qt.Horizontal)
         main_layout.addWidget(splitter)
 
-        # Document group
         document_group = QGroupBox("Document")
         document_layout = QVBoxLayout()
         document_group.setLayout(document_layout)
         self.document_display_area = QTextEdit()
-<<<<<<< HEAD
-        self.document_display_area.setPlaceholderText("Upload a document to see its content here.")
-=======
         self.document_display_area.setPlaceholderText(
             "Upload a document to see its content here."
         )
->>>>>>> 4cf1f92d
         self.document_display_area.setReadOnly(True)
         document_layout.addWidget(self.document_display_area)
         splitter.addWidget(document_group)
 
-        # Results group
         results_group = QGroupBox("Analysis Results")
         results_layout = QVBoxLayout()
         results_group.setLayout(results_layout)
@@ -142,21 +120,10 @@
         self.analysis_results_area.setReadOnly(True)
         results_layout.addWidget(self.analysis_results_area)
         splitter.addWidget(results_group)
-<<<<<<< HEAD
-=======
-
-        # (Optional) If you have a load_theme_setting method:
-        theme = self.load_theme_setting()
-        self.apply_stylesheet(theme)
->>>>>>> 4cf1f92d
 
         theme = self.load_theme_setting()
         self.apply_stylesheet(theme)
         self.load_rubrics_to_list()
-<<<<<<< HEAD
-
-=======
->>>>>>> 4cf1f92d
 
     def get_light_theme_stylesheet(self):
         return """
@@ -171,38 +138,25 @@
                 border-radius: 5px;
                 margin-top: 10px;
                 font-weight: bold;
-             }
+            }
             QGroupBox::title {
                 subcontrol-origin: margin;
                 subcontrol-position: top center;
                 padding: 0 3px;
-<<<<<<< HEAD
-=======
                 background-color: #ffffff;
->>>>>>> 4cf1f92d
             }
             QLabel {
                 color: #000000;
             }
             QPushButton {
-<<<<<<< HEAD
-                background-color: #e0e0e0;
-                color: #000000;
-                border: 1px solid #c0c0c0;
-=======
                 background-color: #d0d0d0;
                 color: #000000;
                 border: 1px solid #b0b0b0;
->>>>>>> 4cf1f92d
                 padding: 5px;
                 border-radius: 3px;
             }
             QPushButton:hover {
-<<<<<<< HEAD
-                background-color: #d0d0d0;
-=======
                 background-color: #e0e0e0;
->>>>>>> 4cf1f92d
             }
             QPushButton:pressed {
                 background-color: #c0c0c0;
@@ -295,20 +249,12 @@
             self._current_file_path = file_name
             self.status_bar.showMessage(f"Loaded document: {os.path.basename(file_name)}")
             try:
-<<<<<<< HEAD
-                with open(file_name, 'r', encoding='utf-8') as f:
-                    self.document_display_area.setText(f.read())
-            except Exception:
-                 self.document_display_area.setText(f"Could not display preview for: {file_name}")
-
-=======
                 with open(file_name, "r", encoding="utf-8") as f:
                     self.document_display_area.setText(f.read())
             except Exception:
                 self.document_display_area.setText(
                     f"Could not display preview for: {file_name}"
                 )
->>>>>>> 4cf1f92d
 
     def run_analysis(self):
         if not self._current_file_path:
@@ -327,29 +273,18 @@
             )
         else:
             discipline = self.discipline_combo.currentText()
-<<<<<<< HEAD
-            data['discipline'] = discipline
-            self.status_bar.showMessage(f"Running analysis with discipline: {discipline}...")
-=======
             data["discipline"] = discipline
             self.status_bar.showMessage(
                 f"Running analysis with discipline: {discipline}..."
             )
->>>>>>> 4cf1f92d
-
-        # Start progress bar and disable run_analysis button
+
         self.progress_bar.setRange(0, 0)
         self.progress_bar.show()
         self.run_analysis_button.setEnabled(False)
         self.status_bar.showMessage("Running analysis...")
         self.run_analysis_threaded(data)
 
-<<<<<<< HEAD
-
-=======
->>>>>>> 4cf1f92d
     def run_analysis_threaded(self, data):
-        # Threaded/worker-based analysis approach
         self.thread = QThread()
         self.worker = AnalysisWorker(self._current_file_path, data)
         self.worker.moveToThread(self.thread)
@@ -386,13 +321,8 @@
             rubrics = response.json()
             if rubrics:
                 for rubric in rubrics:
-<<<<<<< HEAD
-                    item = QListWidgetItem(rubric['name'])
-                    item.setData(Qt.ItemDataRole.UserRole, rubric['id'])
-=======
                     item = QListWidgetItem(rubric["name"])
                     item.setData(Qt.ItemDataRole.UserRole, rubric["id"])
->>>>>>> 4cf1f92d
                     self.rubric_list_widget.addItem(item)
                 self.rubric_list_widget.setEnabled(True)
             else:
