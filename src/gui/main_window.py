--- conflicted
+++ resolved
@@ -32,13 +32,8 @@
         self._current_file_path = None
         self._current_folder_path = None
         self.analyzer_service = None
-<<<<<<< HEAD
-        self._thread: QThread | None = None
-        self._worker: QObject | None = None
-=======
         self.thread = None
         self.worker = None
->>>>>>> efc4b42c
 
         self.init_base_ui()
 
@@ -164,18 +159,12 @@
         self.analysis_results_area = QTextEdit()
         self.analysis_results_area.setPlaceholderText("Analysis results will appear here.")
         self.analysis_results_area.setReadOnly(True)
-<<<<<<< HEAD
-        self.analysis_results_area.setOpenExternalLinks(False)  # type: ignore[attr-defined]
-        self.analysis_results_area.anchorClicked.connect(self.handle_anchor_click)  # type: ignore[attr-defined]
-=======
         self.analysis_results_area.setOpenExternalLinks(False)
         self.analysis_results_area.anchorClicked.connect(self.handle_anchor_click)
->>>>>>> efc4b42c
         results_layout.addWidget(self.analysis_results_area)
         splitter.addWidget(results_group)
 
         return analysis_widget
-<<<<<<< HEAD
 
     def handle_anchor_click(self, url: QUrl):
         if url.scheme() == 'highlight':
@@ -190,8 +179,6 @@
         text_to_highlight = parts[1] if len(parts) > 1 else context_snippet
 
         doc = self.document_display_area.document()
-        if doc is None:
-            return
         context_cursor = doc.find(context_snippet, 0, QTextDocument.FindFlag.FindCaseSensitively)
 
         if not context_cursor.isNull():
@@ -236,75 +223,6 @@
 
     def load_dashboard_data(self):
         self.status_bar.showMessage("Refreshing dashboard data...")
-        self._thread = QThread()
-        self._worker = DashboardWorker(self.access_token)
-        self._worker.moveToThread(self._thread)
-        self._worker.success.connect(self.on_dashboard_data_loaded)
-        self._worker.error.connect(lambda msg: self.status_bar.showMessage(f"Dashboard Error: {msg}"))
-        self._worker.finished.connect(self._thread.quit)
-        self._worker.finished.connect(self._worker.deleteLater)
-        self._thread.finished.connect(self._thread.deleteLater)
-        self._thread.start()
-
-=======
-
-    def handle_anchor_click(self, url: QUrl):
-        if url.scheme() == 'highlight':
-            self.handle_text_highlight_request(url)
-        elif url.scheme() == 'chat':
-            self.handle_chat_request(url)
-
-    def handle_text_highlight_request(self, url: QUrl):
-        combined_payload = urllib.parse.unquote(url.path())
-        parts = combined_payload.split('|||')
-        context_snippet = parts[0]
-        text_to_highlight = parts[1] if len(parts) > 1 else context_snippet
-
-        doc = self.document_display_area.document()
-        context_cursor = doc.find(context_snippet, 0, QTextDocument.FindFlag.FindCaseSensitively)
-
-        if not context_cursor.isNull():
-            inner_cursor = doc.find(text_to_highlight, context_cursor.selectionStart(), QTextDocument.FindFlag.FindCaseSensitively)
-            if not inner_cursor.isNull() and inner_cursor.selectionEnd() <= context_cursor.selectionEnd():
-                self.document_display_area.setTextCursor(inner_cursor)
-                self.tabs.setCurrentIndex(0)
-                self.document_display_area.setFocus()
-                return
-
-        cursor = self.document_display_area.textCursor()
-        cursor.movePosition(cursor.MoveOperation.Start)
-        self.document_display_area.setTextCursor(cursor)
-        if self.document_display_area.find(text_to_highlight, QTextDocument.FindFlag.FindCaseSensitively):
-            self.tabs.setCurrentIndex(0)
-            self.document_display_area.setFocus()
-        else:
-            self.status_bar.showMessage(f"Could not find text: '{text_to_highlight}'", 5000)
-
-    def handle_chat_request(self, url: QUrl):
-        initial_context = urllib.parse.unquote(url.path())
-        chat_dialog = ChatDialog(initial_context, self.access_token, self)
-        chat_dialog.exec()
-
-    def manage_rubrics(self):
-        dialog = RubricManagerDialog(self.access_token, self)
-        dialog.exec()
-
-    def show_change_password_dialog(self):
-        dialog = ChangePasswordDialog(self)
-        if dialog.exec():
-            current_password, new_password = dialog.get_passwords()
-            try:
-                headers = {"Authorization": f"Bearer {self.access_token}"}
-                payload = {"current_password": current_password, "new_password": new_password}
-                response = requests.post(f"{API_URL}/auth/users/change-password", json=payload, headers=headers)
-                response.raise_for_status()
-                QMessageBox.information(self, "Success", "Password changed successfully.")
-            except requests.exceptions.RequestException as e:
-                detail = e.response.json().get('detail', str(e)) if e.response else str(e)
-                QMessageBox.critical(self, "Error", f"Failed to change password: {detail}")
-
-    def load_dashboard_data(self):
-        self.status_bar.showMessage("Refreshing dashboard data...")
         self.thread = QThread()
         self.worker = DashboardWorker(self.access_token)
         self.worker.moveToThread(self.thread)
@@ -315,7 +233,6 @@
         self.thread.finished.connect(self.thread.deleteLater)
         self.thread.start()
 
->>>>>>> efc4b42c
     def on_dashboard_data_loaded(self, data):
         self.dashboard_widget.update_dashboard(data)
         self.status_bar.showMessage("Dashboard updated.", 3000)
@@ -329,17 +246,6 @@
         self.run_analysis_button.setEnabled(False)
         self.status_bar.showMessage("Starting analysis...")
 
-<<<<<<< HEAD
-        self._thread = QThread()
-        self._worker = AnalysisStarterWorker(self._current_file_path, {}, self.access_token)
-        self._worker.moveToThread(self._thread)
-        self._worker.success.connect(self.handle_analysis_started)
-        self._worker.error.connect(self.on_analysis_error)
-        self._worker.finished.connect(self._thread.quit)
-        self._worker.finished.connect(self._worker.deleteLater)
-        self._thread.finished.connect(self._thread.deleteLater)
-        self._thread.start()
-=======
         self.thread = QThread()
         self.worker = AnalysisStarterWorker(self._current_file_path, {}, self.access_token)
         self.worker.moveToThread(self.thread)
@@ -349,29 +255,12 @@
         self.worker.finished.connect(self.worker.deleteLater)
         self.thread.finished.connect(self.thread.deleteLater)
         self.thread.start()
->>>>>>> efc4b42c
 
     def handle_analysis_started(self, task_id: str):
         self.status_bar.showMessage(f"Analysis in progress... (Task ID: {task_id})")
         self.run_analysis_threaded(task_id)
 
     def run_analysis_threaded(self, task_id: str):
-<<<<<<< HEAD
-        self._thread = QThread()
-        self._worker = AnalysisWorker(task_id)
-        self._worker.moveToThread(self._thread)
-        self._thread.started.connect(self._worker.run)
-        self._worker.success.connect(self.on_analysis_success)
-        self._worker.error.connect(self.on_analysis_error)
-        self._worker.progress.connect(self.on_analysis_progress)
-        self._worker.finished.connect(self._thread.quit)
-        self._worker.finished.connect(self._worker.deleteLater)
-        self._thread.finished.connect(self._thread.deleteLater)
-        self._thread.start()
-
-    def on_analysis_progress(self, progress):
-        self.progress_bar.setValue(progress)
-=======
         self.thread = QThread()
         self.worker = AnalysisWorker(task_id)
         self.worker.moveToThread(self.thread)
@@ -383,7 +272,6 @@
         self.worker.finished.connect(self.worker.deleteLater)
         self.thread.finished.connect(self.thread.deleteLater)
         self.thread.start()
->>>>>>> efc4b42c
 
     def on_analysis_progress(self, progress):
         self.progress_bar.setValue(progress)
@@ -420,17 +308,6 @@
         self.status_bar.showMessage("Display cleared.")
 
     def load_ai_models(self):
-<<<<<<< HEAD
-        self._thread = QThread()
-        self._worker = AILoaderWorker()
-        self._worker.moveToThread(self._thread)
-        self._thread.started.connect(self._worker.run)
-        self._worker.finished.connect(self.on_ai_loaded)
-        self._worker.finished.connect(self._thread.quit)
-        self._worker.finished.connect(self._worker.deleteLater)
-        self._thread.finished.connect(self._thread.deleteLater)
-        self._thread.start()
-=======
         self.thread = QThread()
         self.worker = AILoaderWorker()
         self.worker.moveToThread(self.thread)
@@ -440,7 +317,6 @@
         self.worker.finished.connect(self.worker.deleteLater)
         self.thread.finished.connect(self.thread.deleteLater)
         self.thread.start()
->>>>>>> efc4b42c
 
     def on_ai_loaded(self, analyzer_service, is_healthy, status_message):
         self.analyzer_service = analyzer_service
