--- conflicted
+++ resolved
@@ -1,4 +1,3 @@
-`python
 from PyQt6.QtWidgets import (
     QDialog,
     QDialogButtonBox,
@@ -9,14 +8,7 @@
 
 
 class LoginDialog(QDialog):
-<<<<<<< HEAD
     """A mock dialog for user login."""
-=======
-    """
-    A simple dialog to get username and password from the user.
-    """
-
->>>>>>> 0f908c5b
     def __init__(self, parent=None):
         super().__init__(parent)
         self.setWindowTitle("Login Required")
