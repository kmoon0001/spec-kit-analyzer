import time
import requests
<<<<<<< HEAD
from PyQt6.QtCore import QObject, pyqtSignal
=======
from PyQt6.QtCore import QObject, pyqtSignal as Signal
>>>>>>> 4db3b6bb

API_URL = "http://127.0.0.1:8000"

class FolderAnalysisWorker(QObject):
<<<<<<< HEAD
    finished = pyqtSignal()
    error = pyqtSignal(str)
    success = pyqtSignal(str)
    progress = pyqtSignal(int)
=======
    finished = Signal()  # type: ignore[attr-defined]
    error = Signal(str)  # type: ignore[attr-defined]
    success = Signal(str)  # type: ignore[attr-defined]
    progress = Signal(int)  # type: ignore[attr-defined]
>>>>>>> 4db3b6bb

    def __init__(self, task_id: str):
        super().__init__()
        self.task_id = task_id
        self.is_running = True

    def run(self):
        """Polls the API for the result of the folder analysis task."""
        poll_interval = 2  # seconds
        max_attempts = 150  # 5 minutes
        attempts = 0

        while self.is_running and attempts < max_attempts:
            try:
                # This worker polls the same task status endpoint
                response = requests.get(f"{API_URL}/tasks/{self.task_id}")
                response.raise_for_status()

                if response.headers.get('Content-Type') == 'text/html; charset=utf-8':
                    self.success.emit(response.text)
                    self.finished.emit()
                    return

                status_data = response.json()
                status = status_data.get("status")

                if status == "processing":
                    self.progress.emit((attempts * 100) // max_attempts)
                elif status == "failed":
                    error_msg = status_data.get("error", "Unknown error during analysis.")
                    self.error.emit(error_msg)
                    self.finished.emit()
                    return

            except requests.exceptions.RequestException as e:
                self.error.emit(f"Failed to connect to backend: {e}")
                self.finished.emit()
                return
            except Exception as e:
                self.error.emit(f"An unexpected error occurred: {e}")
                self.finished.emit()
                return

            time.sleep(poll_interval)
            attempts += 1

        if attempts >= max_attempts:
            self.error.emit("Analysis timed out.")

        self.finished.emit()

    def stop(self):
        self.is_running = False<|MERGE_RESOLUTION|>--- conflicted
+++ resolved
@@ -1,25 +1,14 @@
 import time
 import requests
-<<<<<<< HEAD
-from PyQt6.QtCore import QObject, pyqtSignal
-=======
 from PyQt6.QtCore import QObject, pyqtSignal as Signal
->>>>>>> 4db3b6bb
 
 API_URL = "http://127.0.0.1:8000"
 
 class FolderAnalysisWorker(QObject):
-<<<<<<< HEAD
-    finished = pyqtSignal()
-    error = pyqtSignal(str)
-    success = pyqtSignal(str)
-    progress = pyqtSignal(int)
-=======
     finished = Signal()  # type: ignore[attr-defined]
     error = Signal(str)  # type: ignore[attr-defined]
     success = Signal(str)  # type: ignore[attr-defined]
     progress = Signal(int)  # type: ignore[attr-defined]
->>>>>>> 4db3b6bb
 
     def __init__(self, task_id: str):
         super().__init__()
