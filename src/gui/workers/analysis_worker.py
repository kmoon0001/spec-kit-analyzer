--- conflicted
+++ resolved
@@ -1,10 +1,6 @@
 import time
 import requests
-<<<<<<< HEAD
-from PyQt6.QtCore import QObject, pyqtSignal as Signal
-=======
 from PyQt6.QtCore import QObject, pyqtSignal
->>>>>>> cb6a49e2
 
 API_URL = "http://127.0.0.1:8000"
 
