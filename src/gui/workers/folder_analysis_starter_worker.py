--- conflicted
+++ resolved
@@ -1,9 +1,5 @@
 import requests
-<<<<<<< HEAD
-from PyQt6.QtCore import QObject, pyqtSignal
-=======
 from PyQt6.QtCore import QObject, pyqtSignal as Signal
->>>>>>> 4db3b6bb
 from typing import List, Tuple
 
 API_URL = "http://127.0.0.1:8000"
@@ -12,13 +8,8 @@
     """
     A one-shot worker to start the folder analysis on the backend without freezing the UI.
     """
-<<<<<<< HEAD
-    success = pyqtSignal(str)  # Emits the task_id on success
-    error = pyqtSignal(str)
-=======
     success = Signal(str)  # Emits the task_id on success # type: ignore[attr-defined]
     error = Signal(str) # type: ignore[attr-defined]
->>>>>>> 4db3b6bb
 
     def __init__(self, files: List[Tuple], data: dict, token: str):
         super().__init__()
