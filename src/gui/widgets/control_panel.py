from PyQt6.QtWidgets import (
<<<<<<< HEAD
    QPushButton,
=======
    QPushButton, 
>>>>>>> efc4b42c
    QVBoxLayout,
    QHBoxLayout,
    QListWidget,
    QComboBox,
    QLabel,
    QGroupBox
)
from PyQt6.QtCore import Qt

class ControlPanel(QGroupBox):
    def __init__(self, main_window):
        super().__init__("Controls")
        self.main_window = main_window
        self.initUI()

    def initUI(self):
        controls_layout = QVBoxLayout(self)

        # File operations
        file_ops_layout = QHBoxLayout()
        self.upload_button = QPushButton('Upload Document')
        self.upload_button.setToolTip("Upload a document for analysis.")
        self.upload_button.clicked.connect(self.main_window.open_file_dialog)
        file_ops_layout.addWidget(self.upload_button)
        self.clear_button = QPushButton('Clear Display')
        self.clear_button.setToolTip("Clear the document and analysis results.")
        self.clear_button.clicked.connect(self.main_window.clear_display)
        file_ops_layout.addWidget(self.clear_button)
        controls_layout.addLayout(file_ops_layout)

        # Analysis options
        analysis_ops_layout = QHBoxLayout()

        discipline_layout = QVBoxLayout()
        discipline_layout.addWidget(QLabel("Discipline:"))
        self.discipline_combo = QComboBox()
        self.discipline_combo.setToolTip("Select the discipline for analysis.")
        self.discipline_combo.addItems(["All", "PT", "OT", "SLP"])
        discipline_layout.addWidget(self.discipline_combo)
        analysis_ops_layout.addLayout(discipline_layout)

        rubric_layout = QVBoxLayout()
        rubric_layout.addWidget(QLabel("OR Select a Rubric:"))
        self.rubric_list_widget = QListWidget()
        self.rubric_list_widget.setToolTip("Select a rubric for analysis.")
        self.rubric_list_widget.setPlaceholderText("No rubric selected")
        self.rubric_list_widget.setMaximumHeight(100)
        rubric_layout.addWidget(self.rubric_list_widget)
        analysis_ops_layout.addLayout(rubric_layout)

        analysis_ops_layout.addStretch()

        self.run_analysis_button = QPushButton("Run Analysis")
        self.run_analysis_button.setToolTip("Run the compliance analysis.")
        self.run_analysis_button.clicked.connect(self.main_window.run_analysis)
        analysis_ops_layout.addWidget(self.run_analysis_button, 0, Qt.AlignBottom)

        controls_layout.addLayout(analysis_ops_layout)<|MERGE_RESOLUTION|>--- conflicted
+++ resolved
@@ -1,9 +1,5 @@
 from PyQt6.QtWidgets import (
-<<<<<<< HEAD
-    QPushButton,
-=======
     QPushButton, 
->>>>>>> efc4b42c
     QVBoxLayout,
     QHBoxLayout,
     QListWidget,
