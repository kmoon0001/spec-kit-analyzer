--- conflicted
+++ resolved
@@ -1,8 +1,5 @@
-<<<<<<< HEAD
-=======
 `python
   from typing import List
->>>>>>> 7916bb35
 
   # The ComplianceRule class has been moved to src.core.models
   # This file can be removed or repurposed. For now, it is left empty.
