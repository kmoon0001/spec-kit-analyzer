--- conflicted
+++ resolved
@@ -57,12 +57,6 @@
         NS_URI = "http://example.com/speckit/ontology#"
         # A simpler query to get all rule properties.
         query = f"""
-<<<<<<< HEAD
-            SELECT ?rule ?p ?o
-            WHERE {{
-                ?rule a <{NS_URI}ComplianceRule> .
-                ?rule ?p ?o .
-=======
             SELECT ?rule ?title ?detail ?severity ?strict_severity ?category ?discipline ?document_type ?suggestion ?financial_impact
                    (GROUP_CONCAT(DISTINCT ?safe_pos_kw; SEPARATOR="|") AS ?positive_keywords)
                    (GROUP_CONCAT(DISTINCT ?safe_neg_kw; SEPARATOR="|") AS ?negative_keywords)
@@ -87,7 +81,6 @@
                 }}
                 BIND(IF(BOUND(?pos_kw), ?pos_kw, "") AS ?safe_pos_kw)
                 BIND(IF(BOUND(?neg_kw), ?neg_kw, "") AS ?safe_neg_kw)
->>>>>>> 341e24e5
             }}
         """
 
