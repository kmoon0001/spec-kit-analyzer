<<<<<<< HEAD
from fastapi import FastAPI, UploadFile, File, Form
=======
from fastapi import FastAPI, UploadFile, File, Form, HTTPException
>>>>>>> 7fb61f19
from fastapi.responses import HTMLResponse
import shutil
import os
import re
import sqlite3
import tempfile

from src.database import initialize_database, DATABASE_PATH
from src.rubric_service import RubricService
from src.parsing import parse_document_content
from src.guideline_service import GuidelineService
<<<<<<< HEAD
from src.document_classifier import DocumentClassifier, DocumentType
=======
from src import rubric_router

initialize_database()
>>>>>>> 7fb61f19

app = FastAPI()

app.include_router(rubric_router.router)

# Instantiate and load guidelines at startup
guideline_service = GuidelineService()
guideline_sources = [
    "_default_medicare_benefit_policy_manual.txt",
    "_default_medicare_part.txt"
]
guideline_service.load_and_index_guidelines(sources=guideline_sources)

def scrub_phi(text: str) -> str:
    if not isinstance(text, str):
        return text
    patterns = [
        (r'[A-Za-z0-9._%+-]+@[A-Za-z0-9.-]+\.[A-Za-z]{2,}', '[EMAIL]'),
        (r'(\+?\d{1,2}[\s\-.]?)?(\(?\d{3}\)?[ \-.]?\d{3}[\-.]?\d{4})', '[PHONE]'),
        (r'\b\d{3}-\d{2}-\d{4}\b', '[SSN]'),
        (r'\bMRN[:\s]*[A-Za-z0-9\-]{4,}\b', '[MRN]'),
        (r'\b(19|20)\d{2}-/ (0?[1-9]|1[0-2])-/ (0?[1-g]|[12]\d|3[01])\b', '[DATE]'),
        (r'\b(Name|Patient|DOB|Address)[:\s]+[^\n]+', r'\1: [REDACTED]'),
    ]
    out = text
    for pat, repl in patterns:
        out = re.sub(pat, repl, out)
    return out

@app.get("/")
def read_root():
    return {"message": "Backend for Therapy Compliance Analyzer"}

@app.post("/analyze", response_class=HTMLResponse)
<<<<<<< HEAD
async def analyze_document(file: UploadFile = File(...), discipline: str = Form("All")):
=======
async def analyze_document(rubric_id: int = Form(...), file: UploadFile = File(...)):
>>>>>>> 7fb61f19
    # Save the uploaded file temporarily
    temp_file_path = f"temp_{file.filename}"
    with open(temp_file_path, "wb") as buffer:
        shutil.copyfileobj(file.file, buffer)

    # 1. Parse the document content and scrub PHI
    document_chunks = parse_document_content(temp_file_path)
    document_text = " ".join([chunk[0] for chunk in document_chunks])
<<<<<<< HEAD

    # 2. Classify the document
    classifier = DocumentClassifier()
    doc_type = classifier.classify(document_text)
    doc_type_str = doc_type.name.replace("_", " ").title()

    # 3. Load the rubric and filter rules
    rubric_service = RubricService()
    rules = rubric_service.get_filtered_rules(doc_type_str, discipline)

    # 3. Perform analysis
    findings = []
    for rule in rules:
        for keyword in rule.positive_keywords:
            if keyword.lower() in document_text.lower():
                findings.append(rule)
                break

    # 4. Generate the HTML report
    with open("report_template.html", "r") as f:
        template_str = f.read()

    # Populate findings
    findings_html = ""
    if findings:
        for finding in findings:
            findings_html += f"""
            <div class="finding">
                <h3>{finding.issue_title}</h3>
                <p><strong>Severity:</strong> {finding.severity}</p>
                <p><strong>Category:</strong> {finding.issue_category}</p>
                <p>{finding.issue_detail}</p>
            </div>
            """
    else:
        findings_html = "<p>No specific findings based on the rubric.</p>"

    report_html = template_str.replace("<!-- Placeholder for findings -->", findings_html)

    # Populate Medicare guidelines
    guidelines_html = ""
    if findings:
        for finding in findings:
            guideline_results = guideline_service.search(query=finding.issue_title, top_k=1)
            if guideline_results:
                guidelines_html += "<div>"
                guidelines_html += f"<h4>Related to: {finding.issue_title}</h4>"
                for result in guideline_results:
                    guidelines_html += f"<p><strong>Source:</strong> {result['source']}</p>"
                    guidelines_html += f"<p>{result['text']}</p>"
                guidelines_html += "</div>"

    if not guidelines_html:
        guidelines_html = "<p>No relevant Medicare guidelines found.</p>"

    report_html = report_html.replace("<!-- Placeholder for Medicare guidelines -->", guidelines_html)

    # Clean up the temporary file
    os.remove(temp_file_path)

    return HTMLResponse(content=report_html)
=======
    scrubbed_text = scrub_phi(document_text)

    # 2. Load the selected rubric from the database
    try:
        with sqlite3.connect(DATABASE_PATH) as conn:
            cur = conn.cursor()
            cur.execute("SELECT content FROM rubrics WHERE id = ?", (rubric_id,))
            result = cur.fetchone()
        if not result:
            raise HTTPException(status_code=404, detail="Selected rubric not found.")
        rubric_content = result[0]
    except sqlite3.Error as e:
        raise HTTPException(status_code=500, detail=f"Database error when fetching rubric: {e}")

    # RubricService expects a file path, so write the content to a temporary file
    with tempfile.NamedTemporaryFile(mode='w', delete=False, suffix=".ttl") as temp_rubric_file:
        temp_rubric_file.write(rubric_content)
        temp_rubric_path = temp_rubric_file.name

    try:
        rubric_service = RubricService(ontology_path=temp_rubric_path)
        rules = rubric_service.get_rules()

        # 3. Perform analysis
        findings = []
        for rule in rules:
            for keyword in rule.positive_keywords:
                if keyword.lower() in scrubbed_text.lower():
                    findings.append(rule)
                    break

        # 4. Generate the HTML report
        with open("report_template.html", "r") as f:
            template_str = f.read()

        # Populate findings
        findings_html = ""
        if findings:
            for finding in findings:
                findings_html += f"""
                <div class="finding">
                    <h3>{finding.issue_title}</h3>
                    <p><strong>Severity:</strong> {finding.severity}</p>
                    <p><strong>Category:</strong> {finding.issue_category}</p>
                    <p>{finding.issue_detail}</p>
                </div>
                """
        else:
            findings_html = "<p>No specific findings based on the rubric.</p>"

        report_html = template_str.replace("<!-- Placeholder for findings -->", findings_html)

        # Populate Medicare guidelines
        guidelines_html = ""
        if findings:
            for finding in findings:
                guideline_results = guideline_service.search(query=finding.issue_title, top_k=1)
                if guideline_results:
                    guidelines_html += "<div>"
                    guidelines_html += f"<h4>Related to: {finding.issue_title}</h4>"
                    for result in guideline_results:
                        guidelines_html += f"<p><strong>Source:</strong> {result['source']}</p>"
                        guidelines_html += f"<p>{result['text']}</p>"
                    guidelines_html += "</div>"

        if not guidelines_html:
            guidelines_html = "<p>No relevant Medicare guidelines found.</p>"

        report_html = report_html.replace("<!-- Placeholder for Medicare guidelines -->", guidelines_html)
    finally:
        # Clean up the temporary files
        os.remove(temp_file_path)
        os.remove(temp_rubric_path)


    return HTMLResponse(content=report_html)
>>>>>>> 7fb61f19
<|MERGE_RESOLUTION|>--- conflicted
+++ resolved
@@ -1,8 +1,4 @@
-<<<<<<< HEAD
-from fastapi import FastAPI, UploadFile, File, Form
-=======
 from fastapi import FastAPI, UploadFile, File, Form, HTTPException
->>>>>>> 7fb61f19
 from fastapi.responses import HTMLResponse
 import shutil
 import os
@@ -14,13 +10,17 @@
 from src.rubric_service import RubricService
 from src.parsing import parse_document_content
 from src.guideline_service import GuidelineService
-<<<<<<< HEAD
-from src.document_classifier import DocumentClassifier, DocumentType
-=======
-from src import rubric_router
-
-initialize_database()
->>>>>>> 7fb61f19
+# Mode: "offline" or "backend"
+analysis_mode = "backend"  # or set to "offline" as needed
+
+if analysis_mode == "offline":
+    from src.document_classifier import DocumentClassifier, DocumentType
+    # Set up classifier usage (example)
+    classifier = DocumentClassifier()
+else:
+    from src import rubric_router
+    initialize_database()  # Make sure rubric/database is ready for API
+
 
 app = FastAPI()
 
@@ -55,11 +55,27 @@
     return {"message": "Backend for Therapy Compliance Analyzer"}
 
 @app.post("/analyze", response_class=HTMLResponse)
-<<<<<<< HEAD
-async def analyze_document(file: UploadFile = File(...), discipline: str = Form("All")):
-=======
-async def analyze_document(rubric_id: int = Form(...), file: UploadFile = File(...)):
->>>>>>> 7fb61f19
+async def analyze_document(
+    file: UploadFile = File(...), 
+    discipline: str = Form("All"), 
+    rubric_id: int = Form(None)
+):
+    if rubric_id is not None:
+        # Run rubric-based analysis
+        result = run_rubric_analysis(file, rubric_id)
+    else:
+        # Run discipline-based analysis (default if rubric_id is not given)
+        result = run_discipline_analysis(file, discipline)
+    return result
+
+# Replace these with your actual implementations:
+def run_rubric_analysis(file, rubric_id):
+    # TODO: implement rubric-based analysis logic here
+    return {"analysis": f"Rubric {rubric_id} applied"}
+
+def run_discipline_analysis(file, discipline):
+    # TODO: implement discipline-based analysis logic here
+    return {"analysis": f"Discipline '{discipline}' applied"}
     # Save the uploaded file temporarily
     temp_file_path = f"temp_{file.filename}"
     with open(temp_file_path, "wb") as buffer:
@@ -68,7 +84,79 @@
     # 1. Parse the document content and scrub PHI
     document_chunks = parse_document_content(temp_file_path)
     document_text = " ".join([chunk[0] for chunk in document_chunks])
-<<<<<<< HEAD
+    scrubbed_text = scrub_phi(document_text)
+
+    # 2. Load the selected rubric from the database
+    try:
+        with sqlite3.connect(DATABASE_PATH) as conn:
+            cur = conn.cursor()
+            cur.execute("SELECT content FROM rubrics WHERE id = ?", (rubric_id,))
+            result = cur.fetchone()
+        if not result:
+            raise HTTPException(status_code=404, detail="Selected rubric not found.")
+        rubric_content = result[0]
+    except sqlite3.Error as e:
+        raise HTTPException(status_code=500, detail=f"Database error when fetching rubric: {e}")
+
+    # RubricService expects a file path, so write the content to a temporary file
+    with tempfile.NamedTemporaryFile(mode='w', delete=False, suffix=".ttl") as temp_rubric_file:
+        temp_rubric_file.write(rubric_content)
+        temp_rubric_path = temp_rubric_file.name
+
+    try:
+        rubric_service = RubricService(ontology_path=temp_rubric_path)
+        rules = rubric_service.get_rules()
+
+        # 3. Perform analysis
+        findings = []
+        for rule in rules:
+            for keyword in rule.positive_keywords:
+                if keyword.lower() in scrubbed_text.lower():
+                    findings.append(rule)
+                    break
+
+        # 4. Generate the HTML report
+        with open("report_template.html", "r") as f:
+            template_str = f.read()
+
+        # Populate findings
+        findings_html = ""
+        if findings:
+            for finding in findings:
+                findings_html += f"""
+                <div class="finding">
+                    <h3>{finding.issue_title}</h3>
+                    <p><strong>Severity:</strong> {finding.severity}</p>
+                    <p><strong>Category:</strong> {finding.issue_category}</p>
+                    <p>{finding.issue_detail}</p>
+                </div>
+                """
+        else:
+            findings_html = "<p>No specific findings based on the rubric.</p>"
+
+        report_html = template_str.replace("<!-- Placeholder for findings -->", findings_html)
+
+        # Populate Medicare guidelines
+        guidelines_html = ""
+        if findings:
+            for finding in findings:
+                guideline_results = guideline_service.search(query=finding.issue_title, top_k=1)
+                if guideline_results:
+                    guidelines_html += "<div>"
+                    guidelines_html += f"<h4>Related to: {finding.issue_title}</h4>"
+                    for result in guideline_results:
+                        guidelines_html += f"<p><strong>Source:</strong> {result['source']}</p>"
+                        guidelines_html += f"<p>{result['text']}</p>"
+                    guidelines_html += "</div>"
+
+        if not guidelines_html:
+            guidelines_html = "<p>No relevant Medicare guidelines found.</p>"
+
+        report_html = report_html.replace("<!-- Placeholder for Medicare guidelines -->", guidelines_html)
+    finally:
+        # Clean up the temporary files
+        os.remove(temp_file_path)
+        os.remove(temp_rubric_path)
 
     # 2. Classify the document
     classifier = DocumentClassifier()
@@ -129,82 +217,4 @@
     # Clean up the temporary file
     os.remove(temp_file_path)
 
-    return HTMLResponse(content=report_html)
-=======
-    scrubbed_text = scrub_phi(document_text)
-
-    # 2. Load the selected rubric from the database
-    try:
-        with sqlite3.connect(DATABASE_PATH) as conn:
-            cur = conn.cursor()
-            cur.execute("SELECT content FROM rubrics WHERE id = ?", (rubric_id,))
-            result = cur.fetchone()
-        if not result:
-            raise HTTPException(status_code=404, detail="Selected rubric not found.")
-        rubric_content = result[0]
-    except sqlite3.Error as e:
-        raise HTTPException(status_code=500, detail=f"Database error when fetching rubric: {e}")
-
-    # RubricService expects a file path, so write the content to a temporary file
-    with tempfile.NamedTemporaryFile(mode='w', delete=False, suffix=".ttl") as temp_rubric_file:
-        temp_rubric_file.write(rubric_content)
-        temp_rubric_path = temp_rubric_file.name
-
-    try:
-        rubric_service = RubricService(ontology_path=temp_rubric_path)
-        rules = rubric_service.get_rules()
-
-        # 3. Perform analysis
-        findings = []
-        for rule in rules:
-            for keyword in rule.positive_keywords:
-                if keyword.lower() in scrubbed_text.lower():
-                    findings.append(rule)
-                    break
-
-        # 4. Generate the HTML report
-        with open("report_template.html", "r") as f:
-            template_str = f.read()
-
-        # Populate findings
-        findings_html = ""
-        if findings:
-            for finding in findings:
-                findings_html += f"""
-                <div class="finding">
-                    <h3>{finding.issue_title}</h3>
-                    <p><strong>Severity:</strong> {finding.severity}</p>
-                    <p><strong>Category:</strong> {finding.issue_category}</p>
-                    <p>{finding.issue_detail}</p>
-                </div>
-                """
-        else:
-            findings_html = "<p>No specific findings based on the rubric.</p>"
-
-        report_html = template_str.replace("<!-- Placeholder for findings -->", findings_html)
-
-        # Populate Medicare guidelines
-        guidelines_html = ""
-        if findings:
-            for finding in findings:
-                guideline_results = guideline_service.search(query=finding.issue_title, top_k=1)
-                if guideline_results:
-                    guidelines_html += "<div>"
-                    guidelines_html += f"<h4>Related to: {finding.issue_title}</h4>"
-                    for result in guideline_results:
-                        guidelines_html += f"<p><strong>Source:</strong> {result['source']}</p>"
-                        guidelines_html += f"<p>{result['text']}</p>"
-                    guidelines_html += "</div>"
-
-        if not guidelines_html:
-            guidelines_html = "<p>No relevant Medicare guidelines found.</p>"
-
-        report_html = report_html.replace("<!-- Placeholder for Medicare guidelines -->", guidelines_html)
-    finally:
-        # Clean up the temporary files
-        os.remove(temp_file_path)
-        os.remove(temp_rubric_path)
-
-
-    return HTMLResponse(content=report_html)
->>>>>>> 7fb61f19
+    return HTMLResponse(content=report_html)