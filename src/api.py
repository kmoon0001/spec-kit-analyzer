from fastapi import FastAPI, UploadFile, File, Form, HTTPException
from fastapi.responses import HTMLResponse
import shutil
import os
import re
import sqlite3
import tempfile

from src.database import initialize_database, DATABASE_PATH
from src.rubric_service import RubricService
from src.parsing import parse_document_content
from src.guideline_service import GuidelineService
# Mode: "offline" or "backend"
analysis_mode = "backend"  # or set to "offline" as needed

if analysis_mode == "offline":
    from src.document_classifier import DocumentClassifier, DocumentType
    # Set up classifier usage (example)
    classifier = DocumentClassifier()
else:
    from src import rubric_router
    initialize_database()  # Make sure rubric/database is ready for API


app = FastAPI()

app.include_router(rubric_router.router)

# Import the new analyzer
from src.compliance_analyzer import ComplianceAnalyzer

# Instantiate the new ComplianceAnalyzer at startup.
# This is a heavyweight object that loads multiple ML models,
# so we follow a singleton pattern by creating it once.
print("Loading Compliance Analyzer at startup...")
analyzer = ComplianceAnalyzer()
print("Compliance Analyzer loaded successfully.")

def scrub_phi(text: str) -> str:
    if not isinstance(text, str):
        return text
    patterns = [
        (r'[A-Za-z0-9._%+-]+@[A-Za-z0-9.-]+\.[A-Za-z]{2,}', '[EMAIL]'),
        (r'(\+?\d{1,2}[\s\-.]?)?(\(?\d{3}\)?[ \-.]?\d{3}[\-.]?\d{4})', '[PHONE]'),
        (r'\b\d{3}-\d{2}-\d{4}\b', '[SSN]'),
        (r'\bMRN[:\s]*[A-Za-z0-9\-]{4,}\b', '[MRN]'),
        (r'\b(19|20)\d{2}-/ (0?[1-9]|1[0-2])-/ (0?[1-g]|[12]\d|3[01])\b', '[DATE]'),
        (r'\b(Name|Patient|DOB|Address)[:\s]+[^\n]+', r'\1: [REDACTED]'),
    ]
    out = text
    for pat, repl in patterns:
        out = re.sub(pat, repl, out)
    return out

@app.get("/")
def read_root():
    return {"message": "Backend for Therapy Compliance Analyzer"}

@app.post("/analyze", response_class=HTMLResponse)
<<<<<<< HEAD
async def analyze_document(file: UploadFile = File(...)):
    # Use a temporary directory for robust cleanup of the uploaded file.
    temp_dir = tempfile.mkdtemp()
    temp_file_path = os.path.join(temp_dir, file.filename)
=======
async def analyze_document(
    file: UploadFile = File(...), 
    discipline: str = Form("All"), 
    rubric_id: int = Form(None)
):
    if rubric_id is not None:
        # Run rubric-based analysis
        result = run_rubric_analysis(file, rubric_id)
    else:
        # Run discipline-based analysis (default if rubric_id is not given)
        result = run_discipline_analysis(file, discipline)
    return result

# Replace these with your actual implementations:
def run_rubric_analysis(file, rubric_id):
    # TODO: implement rubric-based analysis logic here
    return {"analysis": f"Rubric {rubric_id} applied"}

def run_discipline_analysis(file, discipline):
    # TODO: implement discipline-based analysis logic here
    return {"analysis": f"Discipline '{discipline}' applied"}
    # Save the uploaded file temporarily
    temp_file_path = f"temp_{file.filename}"
    with open(temp_file_path, "wb") as buffer:
        shutil.copyfileobj(file.file, buffer)

    # 1. Parse the document content and scrub PHI
    document_chunks = parse_document_content(temp_file_path)
    document_text = " ".join([chunk[0] for chunk in document_chunks])
    scrubbed_text = scrub_phi(document_text)

    # 2. Load the selected rubric from the database
>>>>>>> 303ae8a1
    try:
        with open(temp_file_path, "wb") as buffer:
            shutil.copyfileobj(file.file, buffer)

        # 1. Parse the document content and scrub for PHI.
        document_chunks = parse_document_content(temp_file_path)
        if not document_chunks or not document_chunks[0][0]:
             raise HTTPException(status_code=400, detail="Could not extract text from document.")

        document_text = " ".join([chunk[0] for chunk in document_chunks if chunk[0]])
        scrubbed_text = scrub_phi(document_text)

        if not scrubbed_text.strip():
            raise HTTPException(status_code=400, detail="Document is empty or contains no parsable text.")

        # 2. Perform analysis using the new, refactored ComplianceAnalyzer.
        # This replaces the old keyword-based analysis.
        analysis_results = analyzer.analyze_document(scrubbed_text)

        # 3. Generate the HTML report from the section-by-section results.
        # Note: The path to the template is relative to the root, where the app is run.
        with open("src/report_template.html", "r") as f:
            template_str = f.read()

        # Populate findings using the new dictionary structure and collapsible sections.
        findings_html = ""
        if analysis_results:
            for section, analysis in analysis_results.items():
                findings_html += f"""
                <details>
                    <summary>Section: {section}</summary>
                    <div class="finding-content">
                        <p>{analysis.replace("\n", "<br>")}</p>
                    </div>
                </details>
                """
        else:
            findings_html = "<p>No analysis results were generated.</p>"

        report_html = template_str.replace("<!-- Placeholder for findings -->", findings_html)

        # The new analyzer incorporates guideline retrieval, so the old guideline search is no longer needed.
        # We can provide a generic message here.
        report_html = report_html.replace("<!-- Placeholder for Medicare guidelines -->", "<p>Guideline analysis is now integrated into the section-by-section results.</p>")

<<<<<<< HEAD
    except Exception as e:
        # Log the exception for easier debugging and return a clean error to the client.
        print(f"An error occurred during analysis: {e}")
        raise HTTPException(status_code=500, detail=f"An internal error occurred: {str(e)}")
    finally:
        # Clean up the temporary directory and its contents.
        if os.path.exists(temp_dir):
            shutil.rmtree(temp_dir)
=======
    # 2. Classify the document
    classifier = DocumentClassifier()
    doc_type = classifier.classify(document_text)
    doc_type_str = doc_type.name.replace("_", " ").title()

    # 3. Load the rubric and filter rules
    rubric_service = RubricService()
    rules = rubric_service.get_filtered_rules(doc_type_str, discipline)

    # 3. Perform analysis
    findings = []
    for rule in rules:
        for keyword in rule.positive_keywords:
            if keyword.lower() in document_text.lower():
                findings.append(rule)
                break

    # 4. Generate the HTML report
    with open("report_template.html", "r") as f:
        template_str = f.read()

    # Populate findings
    findings_html = ""
    if findings:
        for finding in findings:
            findings_html += f"""
            <div class="finding">
                <h3>{finding.issue_title}</h3>
                <p><strong>Severity:</strong> {finding.severity}</p>
                <p><strong>Category:</strong> {finding.issue_category}</p>
                <p>{finding.issue_detail}</p>
            </div>
            """
    else:
        findings_html = "<p>No specific findings based on the rubric.</p>"

    report_html = template_str.replace("<!-- Placeholder for findings -->", findings_html)

    # Populate Medicare guidelines
    guidelines_html = ""
    if findings:
        for finding in findings:
            guideline_results = guideline_service.search(query=finding.issue_title, top_k=1)
            if guideline_results:
                guidelines_html += "<div>"
                guidelines_html += f"<h4>Related to: {finding.issue_title}</h4>"
                for result in guideline_results:
                    guidelines_html += f"<p><strong>Source:</strong> {result['source']}</p>"
                    guidelines_html += f"<p>{result['text']}</p>"
                guidelines_html += "</div>"

    if not guidelines_html:
        guidelines_html = "<p>No relevant Medicare guidelines found.</p>"

    report_html = report_html.replace("<!-- Placeholder for Medicare guidelines -->", guidelines_html)

    # Clean up the temporary file
    os.remove(temp_file_path)
>>>>>>> 303ae8a1

    return HTMLResponse(content=report_html)<|MERGE_RESOLUTION|>--- conflicted
+++ resolved
@@ -57,45 +57,50 @@
     return {"message": "Backend for Therapy Compliance Analyzer"}
 
 @app.post("/analyze", response_class=HTMLResponse)
-<<<<<<< HEAD
-async def analyze_document(file: UploadFile = File(...)):
+import tempfile
+import os
+import shutil
+
+@app.post("/analyze", response_class=HTMLResponse)
+async def analyze_document(
+    file: UploadFile = File(...),
+    discipline: str = Form("All"),
+    rubric_id: int = Form(None)
+):
     # Use a temporary directory for robust cleanup of the uploaded file.
     temp_dir = tempfile.mkdtemp()
     temp_file_path = os.path.join(temp_dir, file.filename)
-=======
-async def analyze_document(
-    file: UploadFile = File(...), 
-    discipline: str = Form("All"), 
-    rubric_id: int = Form(None)
-):
-    if rubric_id is not None:
-        # Run rubric-based analysis
-        result = run_rubric_analysis(file, rubric_id)
-    else:
-        # Run discipline-based analysis (default if rubric_id is not given)
-        result = run_discipline_analysis(file, discipline)
-    return result
-
-# Replace these with your actual implementations:
-def run_rubric_analysis(file, rubric_id):
+    try:
+        with open(temp_file_path, "wb") as buffer:
+            shutil.copyfileobj(file.file, buffer)
+        
+        # 1. Parse the document content and scrub PHI
+        document_chunks = parse_document_content(temp_file_path)
+        if not document_chunks or not document_chunks[0][0]:
+            raise HTTPException(status_code=400, detail="Could not extract text from document.")
+        document_text = " ".join([chunk[0] for chunk in document_chunks if chunk[0]])
+        scrubbed_text = scrub_phi(document_text)
+        if not scrubbed_text.strip():
+            raise HTTPException(status_code=400, detail="Document is empty or contains no parsable text.")
+        
+        # 2. Load the selected rubric from the database and run analysis
+        if rubric_id is not None:
+            result = run_rubric_analysis(scrubbed_text, rubric_id)
+        else:
+            result = run_discipline_analysis(scrubbed_text, discipline)
+        return result
+    finally:
+        shutil.rmtree(temp_dir)
+
+# Actual implementations recommended:
+def run_rubric_analysis(document_text, rubric_id):
     # TODO: implement rubric-based analysis logic here
     return {"analysis": f"Rubric {rubric_id} applied"}
 
-def run_discipline_analysis(file, discipline):
+def run_discipline_analysis(document_text, discipline):
     # TODO: implement discipline-based analysis logic here
     return {"analysis": f"Discipline '{discipline}' applied"}
-    # Save the uploaded file temporarily
-    temp_file_path = f"temp_{file.filename}"
-    with open(temp_file_path, "wb") as buffer:
-        shutil.copyfileobj(file.file, buffer)
-
-    # 1. Parse the document content and scrub PHI
-    document_chunks = parse_document_content(temp_file_path)
-    document_text = " ".join([chunk[0] for chunk in document_chunks])
-    scrubbed_text = scrub_phi(document_text)
-
-    # 2. Load the selected rubric from the database
->>>>>>> 303ae8a1
+
     try:
         with open(temp_file_path, "wb") as buffer:
             shutil.copyfileobj(file.file, buffer)
@@ -141,16 +146,7 @@
         # We can provide a generic message here.
         report_html = report_html.replace("<!-- Placeholder for Medicare guidelines -->", "<p>Guideline analysis is now integrated into the section-by-section results.</p>")
 
-<<<<<<< HEAD
-    except Exception as e:
-        # Log the exception for easier debugging and return a clean error to the client.
-        print(f"An error occurred during analysis: {e}")
-        raise HTTPException(status_code=500, detail=f"An internal error occurred: {str(e)}")
-    finally:
-        # Clean up the temporary directory and its contents.
-        if os.path.exists(temp_dir):
-            shutil.rmtree(temp_dir)
-=======
+try:
     # 2. Classify the document
     classifier = DocumentClassifier()
     doc_type = classifier.classify(document_text)
@@ -209,6 +205,15 @@
 
     # Clean up the temporary file
     os.remove(temp_file_path)
->>>>>>> 303ae8a1
-
+
+    return HTMLResponse(content=report_html)
+
+except Exception as e:
+    # Log the exception for easier debugging and return a clean error to the client.
+    print(f"An error occurred during analysis: {e}")
+    raise HTTPException(status_code=500, detail=f"An internal error occurred: {str(e)}")
+finally:
+    # Clean up the temporary directory and its contents.
+    if os.path.exists(temp_dir):
+        shutil.rmtree(temp_dir)
     return HTMLResponse(content=report_html)