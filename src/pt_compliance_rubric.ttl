--- conflicted
+++ resolved
@@ -49,12 +49,63 @@
     rdfs:domain :KeywordSet ;
     rdfs:range rdfs:Literal .
 
-<<<<<<< HEAD
+@prefix : <http://example.com/speckit/ontology#> .
+@prefix owl : <http://www.w3.org/2002/07/owl#> .
+@prefix rdf : <http://www.w3.org/1999/02/22-rdf-syntax-ns#> .
+@prefix rdfs : <http://www.w3.org/2000/01/rdf-schema#> .
+
+# Ontology Information
+: a owl:Ontology .
+
+# --- Classes ---
+:ComplianceRule a owl:Class ;
+    rdfs:comment "A rule for checking compliance in a document." .
+
+:KeywordSet a owl:Class ;
+    rdfs:comment "A set of keywords used by a compliance rule." .
+
+# --- Object Properties ---
+:hasPositiveKeywords a owl:ObjectProperty ;
+    rdfs:comment "A rule has a set of keywords that must be present to trigger the rule." ;
+    rdfs:domain :ComplianceRule ;
+    rdfs:range :KeywordSet .
+
+:hasNegativeKeywords a owl:ObjectProperty ;
+    rdfs:comment "A rule has a set of keywords that must be absent for the rule to trigger (in conjunction with positive keywords), or present for the rule to be violated (if no positive keywords)." ;
+    rdfs:domain :ComplianceRule ;
+    rdfs:range :KeywordSet .
+
+# --- Datatype Properties ---
+:hasSeverity a owl:DatatypeProperty ;
+    rdfs:domain :ComplianceRule ;
+    rdfs:range rdfs:Literal .
+
+:hasStrictSeverity a owl:DatatypeProperty ;
+    rdfs:domain :ComplianceRule ;
+    rdfs:range rdfs:Literal .
+
+:hasIssueTitle a owl:DatatypeProperty ;
+    rdfs:domain :ComplianceRule ;
+    rdfs:range rdfs:Literal .
+
+:hasIssueDetail a owl:DatatypeProperty ;
+    rdfs:domain :ComplianceRule ;
+    rdfs:range rdfs:Literal .
+
+:hasIssueCategory a owl:DatatypeProperty ;
+    rdfs:domain :ComplianceRule ;
+    rdfs:range rdfs:Literal .
+
+:hasKeyword a owl:DatatypeProperty ;
+    rdfs:domain :KeywordSet ;
+    rdfs:range rdfs:Literal .
+
 :hasFinancialImpact a owl:DatatypeProperty ;
     rdfs:comment "Estimated financial impact of this compliance finding, as an integer." ;
-=======
+    rdfs:domain :ComplianceRule ;
+    rdfs:range rdfs:Literal .
+
 :hasDiscipline a owl:DatatypeProperty ;
->>>>>>> 52b85de6
     rdfs:domain :ComplianceRule ;
     rdfs:range rdfs:Literal .
 
@@ -68,11 +119,107 @@
     :hasIssueTitle "Provider signature/date possibly missing" ;
     :hasIssueDetail "No explicit evidence of dated/signature entries found." ;
     :hasIssueCategory "Signatures/Dates" ;
-<<<<<<< HEAD
     :hasFinancialImpact "50" ;
-=======
     :hasDiscipline "pt" ;
->>>>>>> 52b85de6
+    :hasNegativeKeywords :SignatureKeywords .
+
+:SignatureKeywords a :KeywordSet ;
+    :hasKeyword "signature" , "signed" , "dated" .
+
+# Rule 2: Goals check
+# This rule triggers if 'goal' is present, but measurable/time-bound keywords are NOT found.
+    rdfs:domain :ComplianceRule ;
+    rdfs:range rdfs:Literal .
+
+# --- Individuals (Rules) ---
+
+# Rule 1: Signature/Date check
+# This rule triggers if NONE of the keywords are found.
+:SignatureRule a :ComplianceRule ;
+    :hasSeverity "finding" ;
+    :hasStrictSeverity "flag" ;
+    :hasIssueTitle "Provider signature/date possibly missing" ;
+    :hasIssueDetail "No explicit evidence of dated/signature entries found." ;
+    :hasIssueCategory "Signatures/Dates" ;
+@prefix : <http://example.com/speckit/ontology#> .
+@prefix owl : <http://www.w3.org/2002/07/owl#> .
+@prefix rdf : <http://www.w3.org/1999/02/22-rdf-syntax-ns#> .
+@prefix rdfs : <http://www.w3.org/2000/01/rdf-schema#> .
+
+# Ontology Information
+: a owl:Ontology .
+
+# --- Classes ---
+:ComplianceRule a owl:Class ;
+    rdfs:comment "A rule for checking compliance in a document." .
+
+:KeywordSet a owl:Class ;
+    rdfs:comment "A set of keywords used by a compliance rule." .
+
+# --- Object Properties ---
+:hasPositiveKeywords a owl:ObjectProperty ;
+    rdfs:comment "A rule has a set of keywords that must be present to trigger the rule." ;
+    rdfs:domain :ComplianceRule ;
+    rdfs:range :KeywordSet .
+
+:hasNegativeKeywords a owl:ObjectProperty ;
+    rdfs:comment "A rule has a set of keywords that must be absent for the rule to trigger (in conjunction with positive keywords), or present for the rule to be violated (if no positive keywords)." ;
+    rdfs:domain :ComplianceRule ;
+    rdfs:range :KeywordSet .
+
+# --- Datatype Properties ---
+:hasSeverity a owl:DatatypeProperty ;
+    rdfs:domain :ComplianceRule ;
+    rdfs:range rdfs:Literal .
+
+:hasStrictSeverity a owl:DatatypeProperty ;
+    rdfs:domain :ComplianceRule ;
+    rdfs:range rdfs:Literal .
+
+:hasIssueTitle a owl:DatatypeProperty ;
+    rdfs:domain :ComplianceRule ;
+    rdfs:range rdfs:Literal .
+
+:hasIssueDetail a owl:DatatypeProperty ;
+    rdfs:domain :ComplianceRule ;
+    rdfs:range rdfs:Literal .
+
+:hasIssueCategory a owl:DatatypeProperty ;
+    rdfs:domain :ComplianceRule ;
+    rdfs:range rdfs:Literal .
+
+:hasKeyword a owl:DatatypeProperty ;
+    rdfs:domain :KeywordSet ;
+    rdfs:range rdfs:Literal .
+
+:hasFinancialImpact a owl:DatatypeProperty ;
+    rdfs:comment "Estimated financial impact of this compliance finding, as an integer." ;
+    rdfs:domain :ComplianceRule ;
+    rdfs:range rdfs:Literal .
+
+:hasDiscipline a owl:DatatypeProperty ;
+    rdfs:domain :ComplianceRule ;
+    rdfs:range rdfs:Literal .
+
+# --- Individuals (Rules) ---
+
+# Rule 1: Signature/Date check
+# This rule triggers if NONE of the keywords are found.
+:SignatureRule a :ComplianceRule ;
+    :hasSeverity "finding" ;
+    :hasStrictSeverity "flag" ;
+    :hasIssueTitle "Provider signature/date possibly missing" ;
+    :hasIssueDetail "No explicit evidence of dated/signature entries found." ;
+    :hasIssueCategory "Signatures/Dates" ;
+    :hasFinancialImpact "50" ;
+    :hasDiscipline "pt" ;
+    :hasNegativeKeywords :SignatureKeywords .
+
+:SignatureKeywords a :KeywordSet ;
+    :hasKeyword "signature" , "signed" , "dated" .
+
+# Rule 2: Goals check
+# This rule triggers if 'goal' is present, but measurable/time-bound keywords are NOT found.
     :hasNegativeKeywords :SignatureKeywords .
 
 :SignatureKeywords a :KeywordSet ;
@@ -86,11 +233,8 @@
     :hasIssueTitle "Goals may not be measurable/time-bound" ;
     :hasIssueDetail "Consider restating goals with measurable, time-bound targets and baselines." ;
     :hasIssueCategory "Goals" ;
-<<<<<<< HEAD
-    :hasFinancialImpact "50" ;
-=======
-    :hasDiscipline "pt" ;
->>>>>>> 52b85de6
+:hasFinancialImpact "50" ;
+:hasDiscipline "pt" ;
     :hasPositiveKeywords :GoalsKeywordsPresent ;
     :hasNegativeKeywords :GoalsKeywordsMissing .
 
@@ -105,11 +249,8 @@
     :hasIssueTitle "Medical necessity not explicitly supported" ;
     :hasIssueDetail "Ensure documentation ties interventions to functional limitations and outcomes aligned with Medicare Part B." ;
     :hasIssueCategory "Medical Necessity" ;
-<<<<<<< HEAD
-    :hasFinancialImpact "50" ;
-=======
-    :hasDiscipline "pt" ;
->>>>>>> 52b85de6
+:hasFinancialImpact "50" ;
+:hasDiscipline "pt" ;
     :hasNegativeKeywords :MedicalNecessityKeywords .
 
 :MedicalNecessityKeywords a :KeywordSet ;
@@ -123,11 +264,8 @@
     :hasIssueTitle "Assistant supervision context unclear" ;
     :hasIssueDetail "When assistants are involved, document supervision/oversight per Medicare/state requirements." ;
     :hasIssueCategory "Assistant Supervision" ;
-<<<<<<< HEAD
-    :hasFinancialImpact "25" ;
-=======
-    :hasDiscipline "pt" ;
->>>>>>> 52b85de6
+:hasFinancialImpact "25" ;
+:hasDiscipline "pt" ;
     :hasPositiveKeywords :AssistantKeywordsPresent ;
     :hasNegativeKeywords :AssistantKeywordsMissing .
 
@@ -142,11 +280,8 @@
     :hasIssueTitle "Plan/Certification not clearly referenced" ;
     :hasIssueDetail "Explicitly reference plan of care/certification dates and responsible signatures." ;
     :hasIssueCategory "Plan/Certification" ;
-<<<<<<< HEAD
-    :hasFinancialImpact "50" ;
-=======
-    :hasDiscipline "pt" ;
->>>>>>> 52b85de6
+:hasFinancialImpact "50" ;
+:hasDiscipline "pt" ;
     :hasNegativeKeywords :PlanOfCareKeywords .
 
 :PlanOfCareKeywords a :KeywordSet ;
