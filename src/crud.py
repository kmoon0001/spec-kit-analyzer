--- conflicted
+++ resolved
@@ -12,10 +12,12 @@
 
 # --- User CRUD ---
 async def get_user_by_username(db: AsyncSession, username: str) -> Optional[models.User]:
+    """Retrieve a user by username from the database."""
     result = await db.execute(select(models.User).filter(models.User.username == username))
     return result.scalars().first()
 
 async def change_user_password(db: AsyncSession, user: models.User, new_hashed_password: str) -> models.User:
+    """Change a user's password in the database."""
     user.hashed_password = new_hashed_password
     db.add(user)
     await db.commit()
@@ -24,6 +26,7 @@
 
 # --- Report & Analysis CRUD ---
 async def create_report_and_findings(db: AsyncSession, report_data: dict, findings_data: list) -> models.Report:
+    """Create a new report with findings in the database."""
     db_report = models.Report(
         document_name=report_data['document_name'],
         compliance_score=report_data['compliance_score'],
@@ -36,55 +39,74 @@
     return db_report
 
 async def find_similar_report(db: AsyncSession, new_embedding: np.ndarray) -> Optional[models.Report]:
+    """Find similar reports using semantic similarity comparison.
+    
+    Compares document embeddings using cosine similarity to identify
+    previously analyzed documents that may be similar to the current one.
+    This helps avoid duplicate analyses and improves clinical workflow efficiency.
+    
+    Args:
+        db: Database session
+        new_embedding: Numpy array representing the document embedding
+        
+    Returns:
+        The most similar report if similarity exceeds threshold, None otherwise
+    """
     stmt = select(models.Report).filter(models.Report.document_embedding.isnot(None))
     result = await db.execute(stmt)
     cached_reports = result.scalars().all()
     
     if not cached_reports:
-<<<<<<< HEAD
         return None
-
+    
     best_match = None
     highest_similarity = 0.0
-
+    
     for report in cached_reports:
         cached_embedding = pickle.loads(report.document_embedding)
         similarity = 1 - cosine(new_embedding.flatten(), cached_embedding.flatten())
-
+        
         if similarity > highest_similarity:
             highest_similarity = similarity
             best_match = report
-
+    
     if highest_similarity >= SIMILARITY_THRESHOLD:
         return best_match
+    
     return None
 
-async def get_reports(db: AsyncSession, skip: int = 0, limit: int = 100) -> List[models.Report]:
-    stmt = select(models.Report).order_by(models.Report.analysis_date.desc()).offset(skip).limit(limit)
-    result = await db.execute(stmt)
-    return result.scalars().all()
-
-async def get_report(db: AsyncSession, report_id: int) -> Optional[models.Report]:
-    stmt = select(models.Report).filter(models.Report.id == report_id)
-    result = await db.execute(stmt)
-    return result.scalars().first()
-
-async def get_findings_summary(db: AsyncSession, limit: int = 5) -> List[Dict[str, Any]]:
+async def get_reports_summary_by_rule(db: AsyncSession, limit: int = 10) -> List[Dict[str, Any]]:
+    """Get a summary of reports grouped by compliance rule violations."""
+    # This would need to be implemented based on the specific report structure
+    # For now, returning an empty implementation as placeholder
+    summary = {}
+    
+    # Process findings and group by rule_id
     stmt = select(models.Report)
     result = await db.execute(stmt)
     reports = result.scalars().all()
     
-    summary: Dict[str, int] = {}
     for report in reports:
-        if report.analysis_result and 'findings' in report.analysis_result:
-            for finding in report.analysis_result['findings']:
-                rule_id = finding.get('rule_id', 'Unknown')
+        # Extract rule violations from analysis_result
+        if report.analysis_result:
+            # Assuming analysis_result contains rule violation information
+            # This would need to be adapted based on actual data structure
+            for rule_id in getattr(report.analysis_result, 'rule_violations', []):
                 summary[rule_id] = summary.get(rule_id, 0) + 1
-
+    
     sorted_summary = sorted(summary.items(), key=lambda item: item[1], reverse=True)
     return [{"rule_id": rule_id, "count": count} for rule_id, count in sorted_summary[:limit]]
 
 async def delete_reports_older_than(db: AsyncSession, days: int) -> int:
+    """Delete reports older than specified number of days.
+    
+    Args:
+        db: Database session
+        days: Number of days threshold
+        
+    Returns:
+        Number of deleted reports
+    """
     if days <= 0:
         return 0
     cutoff_date = datetime.datetime.utcnow() - datetime.timedelta(days=days)
@@ -96,11 +118,13 @@
 
 # --- Rubric CRUD Functions (Async) ---
 async def get_rubric_by_name(db: AsyncSession, name: str) -> Optional[models.Rubric]:
+    """Retrieve a rubric by name from the database."""
     stmt = select(models.Rubric).filter(models.Rubric.name == name)
     result = await db.execute(stmt)
     return result.scalars().first()
 
 async def get_rubric(db: AsyncSession, rubric_id: int) -> Optional[models.Rubric]:
+    """Retrieve a rubric by ID from the database."""
     stmt = select(models.Rubric).filter(models.Rubric.id == rubric_id)
     result = await db.execute(stmt)
     return result.scalars().first()
@@ -111,6 +135,7 @@
     return result.scalars().all()
 
 async def create_rubric(db: AsyncSession, rubric: schemas.RubricCreate) -> models.Rubric:
+    """Create a new rubric in the database."""
     db_rubric = models.Rubric(name=rubric.name, content=rubric.content)
     db.add(db_rubric)
     await db.commit()
@@ -118,6 +143,7 @@
     return db_rubric
 
 async def update_rubric(db: AsyncSession, rubric_id: int, rubric_update: schemas.RubricCreate) -> Optional[models.Rubric]:
+    """Update an existing rubric in the database."""
     db_rubric = await get_rubric(db, rubric_id)
     if db_rubric:
         db_rubric.name = rubric_update.name
@@ -128,11 +154,9 @@
     return db_rubric
 
 async def delete_rubric(db: AsyncSession, rubric_id: int) -> Optional[models.Rubric]:
+    """Delete a rubric from the database."""
     db_rubric = await get_rubric(db, rubric_id)
     if db_rubric:
         await db.delete(db_rubric)
         await db.commit()
-    return db_rubric
-=======
-        return None
->>>>>>> 278fb888
+    return db_rubric