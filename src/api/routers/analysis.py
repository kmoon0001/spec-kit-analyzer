from fastapi import APIRouter, Depends, UploadFile, File, BackgroundTasks, HTTPException, Form
from fastapi.responses import HTMLResponse
import shutil
import os
import uuid
import logging
import pickle

from ... import schemas, models, crud
from ...auth import get_current_active_user
from ...core.analysis_service import AnalysisService
from ...database import SessionLocal
from ..dependencies import get_analysis_service

router = APIRouter()
logger = logging.getLogger(__name__)

tasks = {}

def run_analysis_and_save(
    file_path: str,
    task_id: str,
    doc_name: str,
    discipline: str | None,
    analysis_mode: str,
    analysis_service: AnalysisService,
):
    """Runs the analysis with semantic caching, saves the data, and generates the report."""
    db = SessionLocal()
    try:
        with open(file_path, 'r', encoding='utf-8') as f:
            document_text = f.read()

        # 1. Generate embedding for the new document
        embedding_bytes = analysis_service.get_document_embedding(document_text)
        new_embedding = pickle.loads(embedding_bytes)

        # 2. Check for a semantically similar report in the cache (database)
        cached_report = crud.find_similar_report(db, new_embedding)

        if cached_report:
            # --- CACHE HIT ---
            logger.info(f"Semantic cache hit for document: {doc_name}. Using cached report ID: {cached_report.id}")
            analysis_result = cached_report.analysis_result
        else:
            # --- CACHE MISS ---
            logger.info(f"Semantic cache miss for document: {doc_name}. Performing full analysis.")
            # Perform the full analysis to get the structured data
            analysis_result = analysis_service.analyzer.analyze_document(
                document_text=document_text,
                discipline=discipline,
                doc_type="Unknown" # This will be replaced by the classifier
            )

            # Save the new analysis result and its embedding to the database
            report_data = {
                "document_name": doc_name,
                "compliance_score": "N/A", # Scoring service was removed
                "analysis_result": analysis_result,
                "document_embedding": embedding_bytes
            }
            crud.create_report_and_findings(db, report_data, analysis_result.get("findings", []))

        # 3. Generate the HTML report (either from cached or new data)
        report_html = analysis_service.report_generator.generate_html_report(
            analysis_result=analysis_result,
            doc_name=doc_name,
            analysis_mode=analysis_mode
        )

        tasks[task_id] = {"status": "completed", "result": report_html}

    except Exception as e:
        logger.error(f"Error in analysis background task: {e}", exc_info=True)
        tasks[task_id] = {"status": "failed", "error": str(e)}
    finally:
        db.close()
        if os.path.exists(file_path):
            os.remove(file_path)

@router.post("/analyze", response_model=schemas.AnalysisResult, status_code=202)
async def analyze_document(
    background_tasks: BackgroundTasks,
    file: UploadFile = File(...),
    discipline: str = Form("All"),
    analysis_mode: str = Form("rubric"),
    current_user: models.User = Depends(get_current_active_user),
    analysis_service: AnalysisService = Depends(get_analysis_service),
):
    task_id = str(uuid.uuid4())
<<<<<<< HEAD
    # Ensure filename is not None, providing a default if it is.
    filename = file.filename if file.filename else "uploaded_document.tmp"
    temp_file_path = f"temp_{task_id}_{filename}"
=======
    upload_dir = "tmp/uploads"
    os.makedirs(upload_dir, exist_ok=True)  # Ensure the directory exists
    temp_file_path = os.path.join(upload_dir, f"temp_{task_id}_{file.filename}")
>>>>>>> c46cdd8b
    with open(temp_file_path, "wb") as buffer:
        shutil.copyfileobj(file.file, buffer)

    background_tasks.add_task(
        run_analysis_and_save, temp_file_path, task_id, filename, discipline, analysis_mode, analysis_service
    )
    tasks[task_id] = {"status": "processing"}

    return {"task_id": task_id, "status": "processing"}

@router.get("/tasks/{task_id}", response_model=schemas.TaskStatus, responses={200: {"content": {"text/html": {}}}})
async def get_task_status(task_id: str, current_user: models.User = Depends(get_current_active_user)):
    task = tasks.get(task_id)
    if not task:
        raise HTTPException(status_code=404, detail="Task not found")

    if task["status"] == "completed":
        return HTMLResponse(content=task["result"])
    else:
        return task<|MERGE_RESOLUTION|>--- conflicted
+++ resolved
@@ -1,119 +1,67 @@
-from fastapi import APIRouter, Depends, UploadFile, File, BackgroundTasks, HTTPException, Form
-from fastapi.responses import HTMLResponse
-import shutil
-import os
-import uuid
-import logging
-import pickle
+37
 
-from ... import schemas, models, crud
-from ...auth import get_current_active_user
-from ...core.analysis_service import AnalysisService
-from ...database import SessionLocal
-from ..dependencies import get_analysis_service
+38 
+# 2. Check for a semantically similar report in the cache (database)
+39 
+cached_report = crud.find_similar_report(db, new_embedding)
+40
 
-router = APIRouter()
-logger = logging.getLogger(__name__)
-
-tasks = {}
-
-def run_analysis_and_save(
-    file_path: str,
-    task_id: str,
-    doc_name: str,
-    discipline: str | None,
-    analysis_mode: str,
-    analysis_service: AnalysisService,
-):
-    """Runs the analysis with semantic caching, saves the data, and generates the report."""
-    db = SessionLocal()
-    try:
-        with open(file_path, 'r', encoding='utf-8') as f:
-            document_text = f.read()
-
-        # 1. Generate embedding for the new document
-        embedding_bytes = analysis_service.get_document_embedding(document_text)
-        new_embedding = pickle.loads(embedding_bytes)
-
-        # 2. Check for a semantically similar report in the cache (database)
-        cached_report = crud.find_similar_report(db, new_embedding)
-
-        if cached_report:
-            # --- CACHE HIT ---
-            logger.info(f"Semantic cache hit for document: {doc_name}. Using cached report ID: {cached_report.id}")
-            analysis_result = cached_report.analysis_result
-        else:
-            # --- CACHE MISS ---
-            logger.info(f"Semantic cache miss for document: {doc_name}. Performing full analysis.")
-            # Perform the full analysis to get the structured data
-            analysis_result = analysis_service.analyzer.analyze_document(
-                document_text=document_text,
-                discipline=discipline,
-                doc_type="Unknown" # This will be replaced by the classifier
-            )
-
-            # Save the new analysis result and its embedding to the database
-            report_data = {
-                "document_name": doc_name,
-                "compliance_score": "N/A", # Scoring service was removed
-                "analysis_result": analysis_result,
-                "document_embedding": embedding_bytes
-            }
-            crud.create_report_and_findings(db, report_data, analysis_result.get("findings", []))
-
-        # 3. Generate the HTML report (either from cached or new data)
-        report_html = analysis_service.report_generator.generate_html_report(
-            analysis_result=analysis_result,
-            doc_name=doc_name,
-            analysis_mode=analysis_mode
-        )
-
-        tasks[task_id] = {"status": "completed", "result": report_html}
-
-    except Exception as e:
-        logger.error(f"Error in analysis background task: {e}", exc_info=True)
-        tasks[task_id] = {"status": "failed", "error": str(e)}
-    finally:
-        db.close()
-        if os.path.exists(file_path):
-            os.remove(file_path)
-
-@router.post("/analyze", response_model=schemas.AnalysisResult, status_code=202)
-async def analyze_document(
-    background_tasks: BackgroundTasks,
-    file: UploadFile = File(...),
-    discipline: str = Form("All"),
-    analysis_mode: str = Form("rubric"),
-    current_user: models.User = Depends(get_current_active_user),
-    analysis_service: AnalysisService = Depends(get_analysis_service),
-):
-    task_id = str(uuid.uuid4())
-<<<<<<< HEAD
-    # Ensure filename is not None, providing a default if it is.
-    filename = file.filename if file.filename else "uploaded_document.tmp"
-    temp_file_path = f"temp_{task_id}_{filename}"
-=======
-    upload_dir = "tmp/uploads"
-    os.makedirs(upload_dir, exist_ok=True)  # Ensure the directory exists
-    temp_file_path = os.path.join(upload_dir, f"temp_{task_id}_{file.filename}")
->>>>>>> c46cdd8b
-    with open(temp_file_path, "wb") as buffer:
-        shutil.copyfileobj(file.file, buffer)
-
-    background_tasks.add_task(
-        run_analysis_and_save, temp_file_path, task_id, filename, discipline, analysis_mode, analysis_service
-    )
-    tasks[task_id] = {"status": "processing"}
-
-    return {"task_id": task_id, "status": "processing"}
-
-@router.get("/tasks/{task_id}", response_model=schemas.TaskStatus, responses={200: {"content": {"text/html": {}}}})
-async def get_task_status(task_id: str, current_user: models.User = Depends(get_current_active_user)):
-    task = tasks.get(task_id)
-    if not task:
-        raise HTTPException(status_code=404, detail="Task not found")
-
-    if task["status"] == "completed":
-        return HTMLResponse(content=task["result"])
-    else:
-        return task+41 if cached_report:
+42 # --- CACHE HIT ---
+43 logger.info(f"Semantic cache hit for document: {doc_name}. Using cached report ID: {cached_report.id}")
+44 analysis_result = cached_report.analysis_result
+45 else:
+46 # --- CACHE MISS ---
+47 logger.info(f"Semantic cache miss for document: {doc_name}. Performing full analysis.")
+48 # Perform the full analysis to get the structured data
+49 analysis_result = analysis_service.analyzer.analyze_document(
+50 document_text=document_text,
+51 discipline=discipline,
+52 doc_type="Unknown" # This will be replaced by the classifier
+53             )
+54
+55 # Save the new analysis result and its embedding to the database
+56 report_data = {
+57 "document_name": doc_name,
+58 "compliance_score": "N/A", # Scoring service was removed
+59 "analysis_result": analysis_result,
+60 "document_embedding": embedding_bytes
+61             }
+62 crud.create_report_and_findings(db, report_data, analysis_result.get("findings", []))
+63
+64 # 3. Generate the HTML report (either from cached or new data)
+65 report_html = analysis_service.report_generator.generate_html_report(
+66 analysis_result=analysis_result,
+67 doc_name=doc_name,
+68 analysis_mode=analysis_mode
+69         )
+70
+71 tasks[task_id] = {"status": "completed", "result": report_html}
+72
+73 except Exception as e:
+74 logger.error(f"Error in analysis background task: {e}", exc_info=True)
+75 tasks[task_id] = {"status": "failed", "error": str(e)}
+76 finally:
+77 db.close()
+78 if os.path.exists(file_path):
+79 os.remove(file_path)
+80
+81@router.post("/analyze", response_model=schemas.AnalysisResult, status_code=202)
+82async def analyze_document(
+83 background_tasks: BackgroundTasks,
+84 file: UploadFile = File(...),
+85 discipline: str = Form("All"),
+86 analysis_mode: str = Form("rubric"),
+87 current_user: models.User = Depends(get_current_active_user),
+88 analysis_service: AnalysisService = Depends(get_analysis_service),
+89):
+90 task_id = str(uuid.uuid4())
+91 # Ensure filename is not None, providing a default if it is.
+92 filename = file.filename if file.filename else "uploaded_document.tmp"
+93 temp_file_path = f"temp_{task_id}_{filename}"
+94
+95 with open(temp_file_path, "wb") as buffer:
+96 shutil.copyfileobj(file.file, buffer)
+97
+98 background_tasks.add_task(
+99 run_analysis_and_save, temp_file_path, task_id, filename, discipline, analysis_mode, analysis_service