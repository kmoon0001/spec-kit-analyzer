import logging
import uuid
import shutil
import os
from fastapi import APIRouter, Depends, UploadFile, File, Form, BackgroundTasks, HTTPException, status
from sqlalchemy.orm import Session

from ... import schemas, models, crud
from ...auth import get_current_active_user
from ...core.analysis_service import AnalysisService
from ...database import SessionLocal
from ..dependencies import get_analysis_service

router = APIRouter()
logger = logging.getLogger(__name__)

tasks = {}

def run_analysis_and_save(
    file_path: str,
    task_id: str,
    doc_name: str,
    discipline: str | None,
    analysis_mode: str,
    analysis_service: AnalysisService,
):
    """Runs the analysis, saves the data, and generates the report."""
    db = SessionLocal()
    try:
        analysis_result = analysis_service.analyze_document(
            file_path=file_path,
            discipline=discipline
        )

        with open(file_path, "r", encoding="utf-8") as f:
            document_text = f.read()

        embedding_bytes = analysis_service.get_document_embedding(document_text)

        report_html = analysis_service.report_generator.generate_html_report(analysis_result, doc_name, analysis_mode)

        report_data = {
            "document_name": doc_name,
            "compliance_score": "N/A", # Scoring service was removed
            "analysis_result": analysis_result,
            "document_embedding": embedding_bytes
        }
        crud.create_report(db, report_data, report_html)

        tasks[task_id] = {"status": "complete", "result": report_html}

    except Exception as e:
        logger.error(f"Error during analysis for task {task_id}: {e}", exc_info=True)
        tasks[task_id] = {"status": "failed", "error": str(e)}
    finally:
        # Correctly remove the temporary file.
        if os.path.exists(file_path):
            os.remove(file_path)
        db.close()

@router.post("/analyze", status_code=202)
async def analyze_document(
    background_tasks: BackgroundTasks,
    file: UploadFile = File(...),
    discipline: str = Form("All"),
    analysis_mode: str = Form("rubric"),
    current_user: models.User = Depends(get_current_active_user),
    analysis_service: AnalysisService = Depends(get_analysis_service),
):
    task_id = str(uuid.uuid4())
    upload_dir = "tmp/uploads"
    os.makedirs(upload_dir, exist_ok=True)  # Ensure the directory exists
    temp_file_path = os.path.join(upload_dir, f"temp_{task_id}_{file.filename}")
    with open(temp_file_path, "wb") as buffer:
        shutil.copyfileobj(file.file, buffer)

    background_tasks.add_task(
        run_analysis_and_save, temp_file_path, task_id, file.filename, discipline, analysis_mode, analysis_service
    )
    tasks[task_id] = {"status": "processing"}

    return {"task_id": task_id, "status": "processing"}


@router.get("/results/{task_id}", response_model=schemas.AnalysisResult)
def get_analysis_results(task_id: str):
    task = tasks.get(task_id)
    if not task:
        raise HTTPException(status_code=404, detail="Task not found")
<<<<<<< HEAD
=======

    if task["status"] == "completed":
        return HTMLResponse(content=task["result"])
>>>>>>> 604b2756
    return task<|MERGE_RESOLUTION|>--- conflicted
+++ resolved
@@ -2,21 +2,23 @@
 import uuid
 import shutil
 import os
-from fastapi import APIRouter, Depends, UploadFile, File, Form, BackgroundTasks, HTTPException, status
-from sqlalchemy.orm import Session
+import asyncio
+from fastapi import APIRouter, Depends, UploadFile, File, Form, BackgroundTasks, HTTPException
+from fastapi.responses import HTMLResponse
 
-from ... import schemas, models, crud
+from ... import schemas, models
 from ...auth import get_current_active_user
 from ...core.analysis_service import AnalysisService
-from ...database import SessionLocal
+from ...database import get_async_db
 from ..dependencies import get_analysis_service
+from ... import crud
 
 router = APIRouter()
 logger = logging.getLogger(__name__)
 
 tasks = {}
 
-def run_analysis_and_save(
+async def run_analysis_and_save_async(
     file_path: str,
     task_id: str,
     doc_name: str,
@@ -24,39 +26,41 @@
     analysis_mode: str,
     analysis_service: AnalysisService,
 ):
-    """Runs the analysis, saves the data, and generates the report."""
-    db = SessionLocal()
-    try:
-        analysis_result = analysis_service.analyze_document(
-            file_path=file_path,
-            discipline=discipline
-        )
+    """Async version of the analysis task."""
+    async for db in get_async_db():
+        try:
+            analysis_result = analysis_service.analyze_document(
+                file_path=file_path,
+                discipline=discipline
+            )
 
-        with open(file_path, "r", encoding="utf-8") as f:
-            document_text = f.read()
+            with open(file_path, "r", encoding="utf-8") as f:
+                document_text = f.read()
 
-        embedding_bytes = analysis_service.get_document_embedding(document_text)
+            embedding_bytes = analysis_service.get_document_embedding(document_text)
 
-        report_html = analysis_service.report_generator.generate_html_report(analysis_result, doc_name, analysis_mode)
+            report_html = analysis_service.report_generator.generate_html_report(analysis_result, doc_name, analysis_mode)
 
-        report_data = {
-            "document_name": doc_name,
-            "compliance_score": "N/A", # Scoring service was removed
-            "analysis_result": analysis_result,
-            "document_embedding": embedding_bytes
-        }
-        crud.create_report(db, report_data, report_html)
+            report_data = {
+                "document_name": doc_name,
+                "compliance_score": "N/A",
+                "analysis_result": analysis_result,
+                "document_embedding": embedding_bytes
+            }
+            await crud.create_report_and_findings(db, report_data, analysis_result.get("findings", []))
 
-        tasks[task_id] = {"status": "complete", "result": report_html}
+            tasks[task_id] = {"status": "completed", "result": report_html}
 
-    except Exception as e:
-        logger.error(f"Error during analysis for task {task_id}: {e}", exc_info=True)
-        tasks[task_id] = {"status": "failed", "error": str(e)}
-    finally:
-        # Correctly remove the temporary file.
-        if os.path.exists(file_path):
-            os.remove(file_path)
-        db.close()
+        except Exception as e:
+            logger.error(f"Error during analysis for task {task_id}: {e}", exc_info=True)
+            tasks[task_id] = {"status": "failed", "error": str(e)}
+        finally:
+            if os.path.exists(file_path):
+                os.remove(file_path)
+
+def analysis_task_wrapper(*args, **kwargs):
+    """Sync wrapper to run the async analysis task in a background thread."""
+    asyncio.run(run_analysis_and_save_async(*args, **kwargs))
 
 @router.post("/analyze", status_code=202)
 async def analyze_document(
@@ -69,28 +73,25 @@
 ):
     task_id = str(uuid.uuid4())
     upload_dir = "tmp/uploads"
-    os.makedirs(upload_dir, exist_ok=True)  # Ensure the directory exists
+    os.makedirs(upload_dir, exist_ok=True)
     temp_file_path = os.path.join(upload_dir, f"temp_{task_id}_{file.filename}")
     with open(temp_file_path, "wb") as buffer:
         shutil.copyfileobj(file.file, buffer)
 
     background_tasks.add_task(
-        run_analysis_and_save, temp_file_path, task_id, file.filename, discipline, analysis_mode, analysis_service
+        analysis_task_wrapper, temp_file_path, task_id, file.filename, discipline, analysis_mode, analysis_service
     )
     tasks[task_id] = {"status": "processing"}
 
     return {"task_id": task_id, "status": "processing"}
 
-
-@router.get("/results/{task_id}", response_model=schemas.AnalysisResult)
-def get_analysis_results(task_id: str):
+@router.get("/tasks/{task_id}")
+async def get_task_status(task_id: str):
     task = tasks.get(task_id)
     if not task:
         raise HTTPException(status_code=404, detail="Task not found")
-<<<<<<< HEAD
-=======
-
+    
     if task["status"] == "completed":
         return HTMLResponse(content=task["result"])
->>>>>>> 604b2756
+    
     return task